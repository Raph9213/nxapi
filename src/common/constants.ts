export const GITLAB_URL = 'https://gitlab.fancy.org.uk/samuel/nxapi';
export const GITHUB_MIRROR_URL = 'https://github.com/samuelthomas2774/nxapi';
export const ISSUES_URL = 'https://github.com/samuelthomas2774/nxapi/issues';
export const ZNCA_API_USE_URL = 'https://gitlab.fancy.org.uk/samuel/nxapi#coral-client-authentication';
export const USER_AGENT_INFO_URL = 'https://gitlab.fancy.org.uk/samuel/nxapi#user-agent-strings';
export const CONFIG_URL = 'https://fancy.org.uk/api/nxapi/config';

export const LICENCE_NOTICE = `
Copyright (c) 2022 Samuel Elliott

This program is free software: you can redistribute it and/or modify it under the terms of the GNU Affero General Public License as published by the Free Software Foundation, either version 3 of the License, or (at your option) any later version.

This program is distributed in the hope that it will be useful, but WITHOUT ANY WARRANTY; without even the implied warranty of MERCHANTABILITY or FITNESS FOR A PARTICULAR PURPOSE. See the GNU Affero General Public License for more details.

You should have received a copy of the GNU Affero General Public License along with this program. If not, see <https://www.gnu.org/licenses/>.

This product is not affiliated with Nintendo, Discord and others. All product names, logos, and brands are property of their respective owners. Use of this program is at your own risk.
`.trim();

export const CREDITS_NOTICE = `
<<<<<<< HEAD
This product uses services provided by Nintendo (https://nintendo.co.jp) and Jone Wang (https://imink.app).
`.trim();

export const ZNCA_API_USE_TEXT = `
To access the Nintendo Switch Online app API, nxapi must send some data to third-party APIs. This is required to generate some data to make Nintendo think you\'re using the real Nintendo Switch Online app.

By default, this uses the imink API, but another service can be used by setting an environment variable. The default API may change without notice if you do not force use of a specific service.

The data sent includes:

- When authenticating to the Nintendo Switch Online app: a Nintendo Account ID token, containing your Nintendo Account ID and country, which is valid for 15 minutes
- When authenticating to game-specific services: a Coral (Nintendo Switch Online app) ID token, containing your Coral user ID, Nintendo Switch Online membership status, and Nintendo Account child restriction status, which is valid for 2 hours
=======
This product uses services provided by Nintendo (https://nintendo.co.jp), Samuel Elliott (https://gitlab.fancy.org.uk/samuel/nxapi-znca-api) and Jone Wang (https://imink.app).
>>>>>>> 52a5ddba
`.trim();<|MERGE_RESOLUTION|>--- conflicted
+++ resolved
@@ -18,20 +18,17 @@
 `.trim();
 
 export const CREDITS_NOTICE = `
-<<<<<<< HEAD
-This product uses services provided by Nintendo (https://nintendo.co.jp) and Jone Wang (https://imink.app).
+This product uses services provided by Nintendo (https://nintendo.co.jp), Samuel Elliott (https://gitlab.fancy.org.uk/samuel/nxapi-znca-api) and Jone Wang (https://imink.app).
 `.trim();
 
 export const ZNCA_API_USE_TEXT = `
 To access the Nintendo Switch Online app API, nxapi must send some data to third-party APIs. This is required to generate some data to make Nintendo think you\'re using the real Nintendo Switch Online app.
 
-By default, this uses the imink API, but another service can be used by setting an environment variable. The default API may change without notice if you do not force use of a specific service.
+By default, this uses nxapi-znca-api.fancy.org.uk or api.imink.app, but another service can be used by setting an environment variable. The default API may change without notice if you do not force use of a specific service.
 
 The data sent includes:
 
-- When authenticating to the Nintendo Switch Online app: a Nintendo Account ID token, containing your Nintendo Account ID and country, which is valid for 15 minutes
-- When authenticating to game-specific services: a Coral (Nintendo Switch Online app) ID token, containing your Coral user ID, Nintendo Switch Online membership status, and Nintendo Account child restriction status, which is valid for 2 hours
-=======
-This product uses services provided by Nintendo (https://nintendo.co.jp), Samuel Elliott (https://gitlab.fancy.org.uk/samuel/nxapi-znca-api) and Jone Wang (https://imink.app).
->>>>>>> 52a5ddba
+- Your Nintendo Account ID
+- When authenticating to the Nintendo Switch Online app: a Nintendo Account ID token, containing your Nintendo Account country, which is valid for 15 minutes
+- When authenticating to game-specific services: your Coral (Nintendo Switch Online app) user ID and a Coral ID token, containing your Nintendo Switch Online membership status, and Nintendo Account child restriction status, which is valid for 2 hours
 `.trim();