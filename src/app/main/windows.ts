--- conflicted
+++ resolved
@@ -1,8 +1,4 @@
-<<<<<<< HEAD
-import { BrowserWindow, BrowserWindowConstructorOptions, nativeTheme, session, WebContents } from './electron.js';
-=======
-import { app, BrowserWindow, BrowserWindowConstructorOptions, Menu, nativeTheme, session, WebContents } from 'electron';
->>>>>>> bd908c13
+import { BrowserWindow, BrowserWindowConstructorOptions, nativeTheme, session, WebContents } from 'electron';
 import * as path from 'node:path';
 import { dev } from '../../util/product.js';
 import { WindowConfiguration, WindowType } from '../common/types.js';
