<<<<<<< HEAD
import { BrowserWindow, clipboard, dialog, IpcMain, KeyboardEvent, Menu, MenuItem, Settings, ShareMenu, SharingItem, shell, systemPreferences } from './electron.js';
=======
import { BrowserWindow, clipboard, dialog, IpcMain, KeyboardEvent, Menu, MenuItem, ShareMenu, SharingItem, shell, systemPreferences } from './electron.js';
>>>>>>> ce0fd9cf
import * as util from 'node:util';
import { User } from 'discord-rpc';
import openWebService, { QrCodeReaderOptions, WebServiceIpc, WebServiceValidationError } from './webservices.js';
import { createModalWindow, createWindow, getWindowConfiguration, setWindowHeight } from './windows.js';
import { askAddNsoAccount, askAddPctlAccount } from './na-auth.js';
import { App } from './index.js';
import { EmbeddedPresenceMonitor } from './monitor.js';
import { DiscordPresenceConfiguration, DiscordPresenceSource, LoginItemOptions, WindowType } from '../common/types.js';
import { CurrentUser, Friend, Game, PresenceState, WebService } from '../../api/coral-types.js';
<<<<<<< HEAD
import { askAddNsoAccount, askAddPctlAccount } from './na-auth.js';
import { App } from './index.js';
=======
>>>>>>> ce0fd9cf
import { NintendoAccountUser } from '../../api/na.js';
import createDebug from '../../util/debug.js';
import { hrduration } from '../../util/misc.js';
import { DiscordPresence } from '../../discord/types.js';
import { getDiscordRpcClients } from '../../discord/rpc.js';
import { defaultTitle } from '../../discord/titles.js';
import type { FriendProps } from '../browser/friend/index.js';
import type { DiscordSetupProps } from '../browser/discord/index.js';
import type { AddFriendProps } from '../browser/add-friend/index.js';

const debug = createDebug('app:main:ipc');

export function setupIpc(appinstance: App, ipcMain: IpcMain) {
    const store = appinstance.store;
    const storage = appinstance.store.storage;
    const t = appinstance.i18n.getFixedT(null, 'menus');

    ipcMain.on('nxapi:browser:getwindowdata', e => e.returnValue = getWindowConfiguration(e.sender));
    ipcMain.on('nxapi:app:language', e => e.returnValue = appinstance.i18n.resolvedLanguage ?? appinstance.i18n.language);

    let accent_colour = systemPreferences.getAccentColor?.() || undefined;

    ipcMain.on('nxapi:systemPreferences:accent-colour', e => e.returnValue = accent_colour);
    systemPreferences.subscribeLocalNotification?.('NSSystemColorsDidChangeNotification', (event, userInfo, object) => {
        accent_colour = systemPreferences.getAccentColor?.();
        sendToAllWindows('nxapi:systemPreferences:accent-colour', accent_colour);
    });
    systemPreferences.on('accent-color-changed', (event, new_colour) => {
        accent_colour = new_colour ?? systemPreferences.getAccentColor?.();
        sendToAllWindows('nxapi:systemPreferences:accent-colour', accent_colour);
    });

    ipcMain.handle('nxapi:systemPreferences:getloginitem', () => appinstance.store.getLoginItem());
    ipcMain.handle('nxapi:systemPreferences:setloginitem', (e, settings: LoginItemOptions) => appinstance.store.setLoginItem(settings));

    ipcMain.handle('nxapi:update:get', () => appinstance.updater.cache ?? appinstance.updater.check());
    ipcMain.handle('nxapi:update:check', () => appinstance.updater.check());

    setTimeout(async () => {
        const update = await appinstance.updater.check();
        if (update) sendToAllWindows('nxapi:update:latest', update);
    }, 60 * 60 * 1000);

    ipcMain.handle('nxapi:accounts:list', () => storage.getItem('NintendoAccountIds'));
    ipcMain.handle('nxapi:accounts:add-coral', () => askAddNsoAccount(store.storage).then(u => u?.data.user.id));
    ipcMain.handle('nxapi:accounts:add-moon', () => askAddPctlAccount(store.storage).then(u => u?.data.user.id));

    ipcMain.handle('nxapi:coral:gettoken', (e, id: string) => storage.getItem('NintendoAccountToken.' + id));
    ipcMain.handle('nxapi:coral:getcachedtoken', (e, token: string) => storage.getItem('NsoToken.' + token));
    ipcMain.handle('nxapi:coral:announcements', (e, token: string) => store.users.get(token).then(u => u.announcements.result));
    ipcMain.handle('nxapi:coral:friends', (e, token: string) => store.users.get(token).then(u => u.getFriends()));
    ipcMain.handle('nxapi:coral:webservices', (e, token: string) => store.users.get(token).then(u => u.getWebServices()));
    ipcMain.handle('nxapi:coral:openwebservice', (e, webservice: WebService, token: string, qs?: string) =>
        store.users.get(token).then(u => openWebService(store, token, u.nso, u.data, webservice, qs)
            .catch(err => err instanceof WebServiceValidationError ? dialog.showMessageBox(BrowserWindow.fromWebContents(e.sender)!, {
                type: 'error',
                message: (err instanceof Error ? err.name : 'Error') + ' opening web service',
                detail: (err instanceof Error ? err.stack ?? err.message : err) + '\n\n' + util.inspect({
                    webservice: {
                        id: webservice.id,
                        name: webservice.name,
                        uri: webservice.uri,
                    },
                    qs,
                    user_na_id: u.data.user.id,
                    user_nsa_id: u.data.nsoAccount.user.nsaId,
                    user_coral_id: u.data.nsoAccount.user.id,
                }, {compact: true}),
            }) : null)));
    ipcMain.handle('nxapi:coral:activeevent', (e, token: string) => store.users.get(token).then(u => u.getActiveEvent()));
    ipcMain.handle('nxapi:coral:friendcodeurl', (e, token: string) => store.users.get(token).then(u => u.nso.getFriendCodeUrl()));
    ipcMain.handle('nxapi:coral:friendcode', (e, token: string, friendcode: string, hash?: string) => store.users.get(token).then(u => u.nso.getUserByFriendCode(friendcode, hash)));
    ipcMain.handle('nxapi:coral:addfriend', (e, token: string, nsaid: string) => store.users.get(token).then(u => u.addFriend(nsaid)));

    ipcMain.handle('nxapi:window:showpreferences', () => appinstance.showPreferencesWindow().id);
    ipcMain.handle('nxapi:window:showfriend', (e, props: FriendProps) =>
        createModalWindow(WindowType.FRIEND, props, e.sender).id);
    ipcMain.handle('nxapi:window:discord', (e, props: DiscordSetupProps) =>
        createModalWindow(WindowType.DISCORD_PRESENCE, props).id);
    ipcMain.handle('nxapi:window:addfriend', (e, props: AddFriendProps) =>
        createModalWindow(WindowType.ADD_FRIEND, props, e.sender).id);
    ipcMain.handle('nxapi:window:setheight', (e, height: number) => {
        const window = BrowserWindow.fromWebContents(e.sender)!;
        setWindowHeight(window, height);
    });

    ipcMain.handle('nxapi:discord:config', () => appinstance.monitors.getDiscordPresenceConfiguration());
    ipcMain.handle('nxapi:discord:setconfig', (e, config: DiscordPresenceConfiguration | null) => appinstance.monitors.setDiscordPresenceConfiguration(config));
    ipcMain.handle('nxapi:discord:options', () => appinstance.monitors.getActiveDiscordPresenceOptions() ?? appinstance.store.getSavedDiscordPresenceOptions());
    ipcMain.handle('nxapi:discord:savedoptions', () => appinstance.store.getSavedDiscordPresenceOptions());
    ipcMain.handle('nxapi:discord:setoptions', (e, options: Omit<DiscordPresenceConfiguration, 'source'>) => appinstance.monitors.setDiscordPresenceOptions(options));
    ipcMain.handle('nxapi:discord:source', () => appinstance.monitors.getDiscordPresenceSource());
    ipcMain.handle('nxapi:discord:setsource', (e, source: DiscordPresenceSource | null) => appinstance.monitors.setDiscordPresenceSource(source));
    ipcMain.handle('nxapi:discord:presence', () => appinstance.monitors.getDiscordPresence());
    ipcMain.handle('nxapi:discord:user', () => appinstance.monitors.getActiveDiscordPresenceMonitor()?.discord.rpc?.client.user ?? null);
    ipcMain.handle('nxapi:discord:users', async () => {
        const users: User[] = [];

        for (const client of await getDiscordRpcClients()) {
            try {
                await client.connect(defaultTitle.client);
                if (client.user && !users.find(u => u.id === client.user!.id)) users.push(client.user);
            } finally {
                await client.destroy();
            }
        }

        return users;
    });

    ipcMain.handle('nxapi:moon:gettoken', (e, id: string) => storage.getItem('NintendoAccountToken-pctl.' + id));
    ipcMain.handle('nxapi:moon:getcachedtoken', (e, token: string) => storage.getItem('MoonToken.' + token));

    ipcMain.handle('nxapi:misc:open-url', (e, url: string) => shell.openExternal(url));
    ipcMain.handle('nxapi:misc:share', (e, item: SharingItem) =>
        new ShareMenu(item).popup({window: BrowserWindow.fromWebContents(e.sender)!}));

    ipcMain.handle('nxapi:menu:user', (e, user: NintendoAccountUser, nso?: CurrentUser, moon?: boolean) =>
        (buildUserMenu(appinstance, user, nso, moon, BrowserWindow.fromWebContents(e.sender) ?? undefined)
            .popup({window: BrowserWindow.fromWebContents(e.sender)!}), undefined));
    ipcMain.handle('nxapi:menu:add-user', e => (Menu.buildFromTemplate([
        new MenuItem({label: t('add_account.add_account_coral')!, click:
            (item: MenuItem, window: BrowserWindow | undefined, event: KeyboardEvent) =>
                askAddNsoAccount(storage, !event.shiftKey)}),
        new MenuItem({label: t('add_account.add_account_moon')!, click:
            (item: MenuItem, window: BrowserWindow | undefined, event: KeyboardEvent) =>
                askAddPctlAccount(storage, !event.shiftKey)}),
    ]).popup({window: BrowserWindow.fromWebContents(e.sender)!}), undefined));
    ipcMain.handle('nxapi:menu:friend-code', (e, fc: CurrentUser['links']['friendCode']) => (Menu.buildFromTemplate([
        new MenuItem({label: 'SW-' + fc.id, enabled: false}),
        new MenuItem({label: t('friend_code.share')!, role: 'shareMenu', sharingItem: {texts: ['SW-' + fc.id]}}),
        new MenuItem({label: t('friend_code.copy')!, click: () => clipboard.writeText('SW-' + fc.id)}),
        new MenuItem({type: 'separator'}),
        new MenuItem({label: fc.regenerable ? t('friend_code.friend_code_regenerable')! :
            t('friend_code.friend_code_regenerable_at', {
                date: new Date(fc.regenerableAt * 1000),
                formatParams: { date: { dateStyle: 'short', timeStyle: 'medium' } },
            })!, enabled: false}),
    ]).popup({window: BrowserWindow.fromWebContents(e.sender)!}), undefined));
    ipcMain.handle('nxapi:menu:friend', (e, user: NintendoAccountUser, nso: CurrentUser, friend: Friend) =>
        (buildFriendMenu(appinstance, user, nso, friend)
            .popup({window: BrowserWindow.fromWebContents(e.sender)!}), undefined));

    const webserviceipc = new WebServiceIpc(store);
    ipcMain.on('nxapi:webserviceapi:getWebServiceSync', e => e.returnValue = webserviceipc.getWebService(e));
    ipcMain.handle('nxapi:webserviceapi:invokeNativeShare', (e, data: string) => webserviceipc.invokeNativeShare(e, data));
    ipcMain.handle('nxapi:webserviceapi:invokeNativeShareUrl', (e, data: string) => webserviceipc.invokeNativeShareUrl(e, data));
    ipcMain.handle('nxapi:webserviceapi:requestGameWebToken', e => webserviceipc.requestGameWebToken(e));
    ipcMain.handle('nxapi:webserviceapi:restorePersistentData', e => webserviceipc.restorePersistentData(e));
    ipcMain.handle('nxapi:webserviceapi:storePersistentData', (e, data: string) => webserviceipc.storePersistentData(e, data));
    ipcMain.handle('nxapi:webserviceapi:openQrCodeReader', (e, data: QrCodeReaderOptions) => webserviceipc.openQrCodeReader(e, data));
    ipcMain.handle('nxapi:webserviceapi:closeQrCodeReader', e => webserviceipc.closeQrCodeReader(e));
    ipcMain.handle('nxapi:webserviceapi:sendMessage', (e, data: string) => webserviceipc.sendMessage(e, data));
    ipcMain.handle('nxapi:webserviceapi:copyToClipboard', (e, data: string) => webserviceipc.copyToClipboard(e, data));
    ipcMain.handle('nxapi:webserviceapi:downloadImages', (e, data: string) => webserviceipc.downloadImages(e, data));
    ipcMain.handle('nxapi:webserviceapi:completeLoading', e => webserviceipc.completeLoading(e));

    store.on('update-nintendo-accounts', () => sendToAllWindows('nxapi:accounts:shouldrefresh'));
    store.on('update-discord-presence-source', () => sendToAllWindows('nxapi:discord:shouldrefresh'));
    store.on('update-discord-presence', (p: DiscordPresence) => sendToAllWindows('nxapi:discord:presence', p));
    store.on('update-discord-user', (u: User) => sendToAllWindows('nxapi:discord:user', u));
}

export function sendToAllWindows(channel: string, ...args: any[]) {
    for (const window of BrowserWindow.getAllWindows()) {
        window.webContents.send(channel, ...args);
    }
}

function buildUserMenu(app: App, user: NintendoAccountUser, nso?: CurrentUser, moon?: boolean, window?: BrowserWindow) {
    const t = app.i18n.getFixedT(null, 'menus', 'user');
    const dm = app.monitors.getActiveDiscordPresenceMonitor();
    const monitor = app.monitors.monitors.find(m => m instanceof EmbeddedPresenceMonitor && m.data.user.id === user.id);

    return Menu.buildFromTemplate([
        new MenuItem({label: t('na_id', {id: user.id})!, enabled: false}),
        ...(nso ? [
            new MenuItem({label: t('coral_id', {id: nso.id})!, enabled: false}),
            new MenuItem({label: t('nsa_id', {id: nso.nsaId})!, enabled: false}),
            new MenuItem({type: 'separator'}),
            ...(monitor?.presence_user === nso.nsaId ? [
                new MenuItem({label: t('discord_disable')!,
                    click: () => app.menu?.setActiveDiscordPresenceUser(null)}),
            ] : monitor?.presence_user ? [
                new MenuItem({label: t('discord_enabled_for', {name: 
                    monitor.user?.friends.result.friends.find(f => f.nsaId === monitor.presence_user)?.name ??
                        monitor.presence_user})!,
                    enabled: false}),
                new MenuItem({label: t('discord_disable')!,
                    click: () => app.menu?.setActiveDiscordPresenceUser(null)}),
            ] : dm?.presence_user === nso.nsaId ? [
                new MenuItem({label: t('discord_enabled_via', {name:
                    dm.data.user.nickname +
                    (dm.data.user.nickname !== dm.data.nsoAccount.user.name ?
                        '/' + dm.data.nsoAccount.user.name : '')})!,
                    enabled: false}),
                new MenuItem({label: t('discord_disable')!,
                    click: () => app.menu?.setActiveDiscordPresenceUser(null)}),
            ] : [
<<<<<<< HEAD
                new MenuItem({label: t('discord_enable')!,
                    click: () => createWindow(WindowType.DISCORD_PRESENCE, {
=======
                new MenuItem({label: 'Enable Discord presence for this user...',
                    click: () => createModalWindow(WindowType.DISCORD_PRESENCE, {
>>>>>>> ce0fd9cf
                        friend_nsa_id: nso.nsaId,
                    }, window)}),
            ]),
            new MenuItem({label: t('friend_notifications_enable')!, type: 'checkbox',
                checked: monitor?.friend_notifications,
                click: () => app.menu?.setFriendNotificationsActive(user.id, !monitor?.friend_notifications)}),
            new MenuItem({label: t('refresh')!, enabled: !!monitor,
                click: () => monitor?.skipIntervalInCurrentLoop(true)}),
            new MenuItem({type: 'separator'}),
<<<<<<< HEAD
            new MenuItem({label: t('add_friend')!,
                click: () => createWindow(WindowType.ADD_FRIEND, {
=======
            new MenuItem({label: 'Add friend',
                click: () => createModalWindow(WindowType.ADD_FRIEND, {
>>>>>>> ce0fd9cf
                    user: user.id,
                }, window)}),
        ] : []),
        new MenuItem({type: 'separator'}),
        new MenuItem({label: t('remove_help')!, enabled: false}),
    ]);
}

function buildFriendMenu(app: App, user: NintendoAccountUser, nso: CurrentUser, friend: Friend) {
    const t = app.i18n.getFixedT(null, 'menus', 'friend');
    const discord_presence_source = app.monitors.getDiscordPresenceSource();
    const discord_presence_active = !!discord_presence_source && 'na_id' in discord_presence_source &&
        discord_presence_source.na_id === user.id && discord_presence_source.friend_nsa_id === friend.nsaId;

    return Menu.buildFromTemplate([
        ...(!friend.presence.updatedAt ? [
        ] : friend.presence.state === PresenceState.ONLINE || friend.presence.state === PresenceState.PLAYING ? [
            new MenuItem({label: t('presence_online')!, enabled: false}),
            ...('name' in friend.presence.game ? [
                new MenuItem({label: friend.presence.game.name, click: () =>
                    shell.openExternal((friend.presence.game as Game).shopUri)}),
                ...(friend.presence.game.sysDescription ? [
                    new MenuItem({label: friend.presence.game.sysDescription, enabled: false}),
                ] : []),
                new MenuItem({label: t('game_first_played', {
                    date: new Date(friend.presence.game.firstPlayedAt * 1000),
                    formatParams: { date: { dateStyle: 'short', timeStyle: 'medium' } },
                })!, enabled: false}),
                new MenuItem({label: friend.presence.game.totalPlayTime >= 60 ?
                    friend.presence.game.totalPlayTime % 60 ?
                        t('game_play_time_hm', {hours: Math.floor(friend.presence.game.totalPlayTime / 60),
                            minutes: friend.presence.game.totalPlayTime % 60})! :
                        t('game_play_time_h', {hours: friend.presence.game.totalPlayTime / 60})! :
                    t('game_play_time_m', {minutes: friend.presence.game.totalPlayTime})!, enabled: false}),
            ] : []),
            new MenuItem({label: t('presence_updated', {
                date: new Date(friend.presence.updatedAt * 1000),
                formatParams: { date: { dateStyle: 'short', timeStyle: 'medium' } },
            })!, enabled: false}),
            new MenuItem({type: 'separator'}),
        ] : friend.presence.state === PresenceState.INACTIVE ? [
            new MenuItem({label: t('presence_inactive')!, enabled: false}),
            ...(friend.presence.logoutAt ? [
                new MenuItem({label: t('presence_logout_time', {
                    date: new Date(friend.presence.logoutAt * 1000),
                    formatParams: { date: { dateStyle: 'short', timeStyle: 'medium' } },
                })!, enabled: false}),
            ] : []),
            new MenuItem({label: t('presence_updated', {
                date: new Date(friend.presence.updatedAt * 1000),
                formatParams: { date: { dateStyle: 'short', timeStyle: 'medium' } },
            })!, enabled: false}),
            new MenuItem({type: 'separator'}),
        ] : [
            new MenuItem({label: 'Offline', enabled: false}),
            ...(friend.presence.logoutAt ? [
                new MenuItem({label: t('presence_logout_time', {
                    date: new Date(friend.presence.logoutAt * 1000),
                    formatParams: { date: { dateStyle: 'short', timeStyle: 'medium' } },
                })!, enabled: false}),
            ] : []),
            new MenuItem({label: t('presence_updated', {
                date: new Date(friend.presence.updatedAt * 1000),
                formatParams: { date: { dateStyle: 'short', timeStyle: 'medium' } },
            })!, enabled: false}),
            new MenuItem({type: 'separator'}),
        ]),
        new MenuItem({label: t('discord_presence_enable')!, type: 'checkbox', checked: discord_presence_active, click: () =>
            app.monitors.setDiscordPresenceSource(discord_presence_active ? null :
                {na_id: user.id, friend_nsa_id: friend.nsaId})}),
    ]);
}<|MERGE_RESOLUTION|>--- conflicted
+++ resolved
@@ -1,8 +1,4 @@
-<<<<<<< HEAD
-import { BrowserWindow, clipboard, dialog, IpcMain, KeyboardEvent, Menu, MenuItem, Settings, ShareMenu, SharingItem, shell, systemPreferences } from './electron.js';
-=======
 import { BrowserWindow, clipboard, dialog, IpcMain, KeyboardEvent, Menu, MenuItem, ShareMenu, SharingItem, shell, systemPreferences } from './electron.js';
->>>>>>> ce0fd9cf
 import * as util from 'node:util';
 import { User } from 'discord-rpc';
 import openWebService, { QrCodeReaderOptions, WebServiceIpc, WebServiceValidationError } from './webservices.js';
@@ -12,14 +8,8 @@
 import { EmbeddedPresenceMonitor } from './monitor.js';
 import { DiscordPresenceConfiguration, DiscordPresenceSource, LoginItemOptions, WindowType } from '../common/types.js';
 import { CurrentUser, Friend, Game, PresenceState, WebService } from '../../api/coral-types.js';
-<<<<<<< HEAD
-import { askAddNsoAccount, askAddPctlAccount } from './na-auth.js';
-import { App } from './index.js';
-=======
->>>>>>> ce0fd9cf
 import { NintendoAccountUser } from '../../api/na.js';
 import createDebug from '../../util/debug.js';
-import { hrduration } from '../../util/misc.js';
 import { DiscordPresence } from '../../discord/types.js';
 import { getDiscordRpcClients } from '../../discord/rpc.js';
 import { defaultTitle } from '../../discord/titles.js';
@@ -216,13 +206,8 @@
                 new MenuItem({label: t('discord_disable')!,
                     click: () => app.menu?.setActiveDiscordPresenceUser(null)}),
             ] : [
-<<<<<<< HEAD
                 new MenuItem({label: t('discord_enable')!,
-                    click: () => createWindow(WindowType.DISCORD_PRESENCE, {
-=======
-                new MenuItem({label: 'Enable Discord presence for this user...',
                     click: () => createModalWindow(WindowType.DISCORD_PRESENCE, {
->>>>>>> ce0fd9cf
                         friend_nsa_id: nso.nsaId,
                     }, window)}),
             ]),
@@ -232,13 +217,8 @@
             new MenuItem({label: t('refresh')!, enabled: !!monitor,
                 click: () => monitor?.skipIntervalInCurrentLoop(true)}),
             new MenuItem({type: 'separator'}),
-<<<<<<< HEAD
             new MenuItem({label: t('add_friend')!,
-                click: () => createWindow(WindowType.ADD_FRIEND, {
-=======
-            new MenuItem({label: 'Add friend',
                 click: () => createModalWindow(WindowType.ADD_FRIEND, {
->>>>>>> ce0fd9cf
                     user: user.id,
                 }, window)}),
         ] : []),
