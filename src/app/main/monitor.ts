--- conflicted
+++ resolved
@@ -1,12 +1,8 @@
 import { dialog, Notification } from './electron.js';
-<<<<<<< HEAD
-import createDebug from 'debug';
 import { i18n } from 'i18next';
-=======
 import { App } from './index.js';
 import { tryGetNativeImageFromUrl } from './util.js';
 import { DiscordPresenceConfiguration, DiscordPresenceExternalMonitorsConfiguration, DiscordPresenceSource } from '../common/types.js';
->>>>>>> ce0fd9cf
 import { CurrentUser, Friend, Game, CoralErrorResponse } from '../../api/coral-types.js';
 import { ErrorResponse } from '../../api/util.js';
 import { ZncDiscordPresence, ZncProxyDiscordPresence } from '../../common/presence.js';
