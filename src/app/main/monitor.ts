--- conflicted
+++ resolved
@@ -1,9 +1,5 @@
-<<<<<<< HEAD
-import { dialog, Notification } from './electron.js';
+import { Notification } from 'electron';
 import { i18n } from 'i18next';
-=======
-import { Notification } from 'electron';
->>>>>>> bd908c13
 import { App } from './index.js';
 import { showErrorDialog, tryGetNativeImageFromUrl } from './util.js';
 import { DiscordPresenceConfiguration, DiscordPresenceExternalMonitorsConfiguration, DiscordPresenceSource, DiscordStatus } from '../common/types.js';
@@ -429,12 +425,7 @@
 }
 
 export class EmbeddedPresenceMonitor extends ZncDiscordPresence {
-<<<<<<< HEAD
-    onError?: (error: ErrorResponse<CoralErrorResponse> | NodeJS.ErrnoException) =>
-=======
-    notifications = new ElectronNotificationManager();
     onError?: (error: ErrorResponse<CoralError> | NodeJS.ErrnoException) =>
->>>>>>> bd908c13
         Promise<LoopResult | void> | LoopResult | void = undefined;
 
     enable() {
@@ -492,13 +483,8 @@
 }
 
 export class EmbeddedProxyPresenceMonitor extends ZncProxyDiscordPresence {
-<<<<<<< HEAD
     notifications: NotificationManager | null = null;
-    onError?: (error: ErrorResponse<CoralErrorResponse> | NodeJS.ErrnoException) =>
-=======
-    notifications = new ElectronNotificationManager();
     onError?: (error: ErrorResponse<CoralError> | NodeJS.ErrnoException) =>
->>>>>>> bd908c13
         Promise<LoopResult | void> | LoopResult | void = undefined;
 
     enable() {
