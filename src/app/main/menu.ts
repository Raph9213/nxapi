--- conflicted
+++ resolved
@@ -12,13 +12,9 @@
 import { SavedMoonToken } from '../../common/auth/moon.js';
 import { CachedWebServicesList } from '../../common/users.js';
 import createDebug from '../../util/debug.js';
-<<<<<<< HEAD
 import { dev, dir, git } from '../../util/product.js';
+import { MembershipRequiredError } from '../../common/auth/util.js';
 import { languages } from '../i18n/index.js';
-=======
-import { dev, dir } from '../../util/product.js';
-import { MembershipRequiredError } from '../../common/auth/util.js';
->>>>>>> bd908c13
 
 const debug = createDebug('app:main:menu');
 
