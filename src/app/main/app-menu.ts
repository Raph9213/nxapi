import { i18n } from 'i18next';
import { GITHUB_MIRROR_URL, GITLAB_URL, ISSUES_URL } from '../../common/constants.js';
<<<<<<< HEAD
import { app, BrowserWindow, Menu, MenuItem, shell } from './electron.js';
=======
import { BrowserWindow, Menu, MenuItem, shell } from 'electron';
>>>>>>> bd908c13
import { App } from './index.js';

let appinstance: App | null;

export function setAppInstance(app: App) {
    appinstance = app;
}

function createAppMenuItems(i18n?: i18n) {
    const menu_app = new MenuItem({
        role: 'appMenu',
        submenu: [
            { role: 'about' },
            { type: 'separator' },
            {
                label: i18n?.t('app_menu:preferences') ?? 'Preferences',
                accelerator: 'CommandOrControl+,',
                click: () => {
                    appinstance?.showPreferencesWindow();
                },
            },
            { type: 'separator' },
            { role: 'services' },
            { type: 'separator' },
            { role: 'hide' },
            { role: 'hideOthers' },
            { role: 'unhide' },
            { type: 'separator' },
            { role: 'quit' },
        ],
    });

    const menu_file = new MenuItem({role: 'fileMenu'});
    const menu_edit = new MenuItem({role: 'editMenu'});

    const menu_window = new MenuItem({role: 'windowMenu'});

    const menu_help = new MenuItem({
        role: 'help',
        submenu: [
            {
                label: i18n?.t('app_menu:learn_more') ?? 'Learn More',
                click: async () => {
                    await shell.openExternal(GITLAB_URL);
                },
            },
            {
                label: i18n?.t('app_menu:learn_more_github') ?? 'Learn More (GitHub)',
                click: async () => {
                    await shell.openExternal(GITHUB_MIRROR_URL);
                },
            },
            {
                label: i18n?.t('app_menu:search_issues') ?? 'Search Issues',
                click: async () => {
                    await shell.openExternal(ISSUES_URL);
                },
            },
        ],
    });

    return {menu_app, menu_file, menu_edit, menu_window, menu_help};
}

function createAppMenu(i18n?: i18n) {
    const {menu_app, menu_file, menu_edit, menu_window, menu_help} = createAppMenuItems(i18n);

    const menu_view = new MenuItem({
        label: i18n?.t('app_menu:view') ?? 'View',
        submenu: [
            { role: 'reload' },
            { role: 'forceReload' },
            { role: 'toggleDevTools' },
            { type: 'separator' },
            { role: 'resetZoom' },
            { role: 'zoomIn' },
            { role: 'zoomOut' },
            { type: 'separator' },
            { role: 'togglefullscreen' },
        ],
    });

    return Menu.buildFromTemplate([
        ...(process.platform === 'darwin' ? [menu_app] : []),
        menu_file,
        menu_edit,
        menu_view,
        menu_window,
        menu_help,
    ]);
}

let app_menu = createAppMenu();

const menu_window_supports_refresh = new WeakSet<BrowserWindow>();

export function createWindowMenu(window: BrowserWindow, i18n = appinstance?.i18n) {
    menu_window_supports_refresh.add(window);

    const {menu_app, menu_file, menu_edit, menu_window, menu_help} = createAppMenuItems(i18n);

    const menu_view = new MenuItem({
        label: i18n?.t('app_menu:view') ?? 'View',
        submenu: [
            {
                id: 'window_refresh',
                label: i18n?.t('app_menu:refresh') ?? 'Refresh',
                click: (menuItem, browserWindow, event) => {
                    if (browserWindow && menu_window_supports_refresh.has(browserWindow)) {
                        browserWindow.webContents.send('nxapi:window:refresh');
                    } else {
                        browserWindow?.webContents.reload();
                    }
                },
                accelerator: 'CommandOrControl+R',
            },
            { role: 'forceReload' },
            { role: 'toggleDevTools' },
            { type: 'separator' },
            { role: 'resetZoom' },
            { role: 'zoomIn' },
            { role: 'zoomOut' },
            { type: 'separator' },
            { role: 'togglefullscreen' },
        ],
    });

    return Menu.buildFromTemplate([
        ...(process.platform === 'darwin' ? [menu_app] : []),
        menu_file,
        menu_edit,
        menu_view,
        menu_window,
        menu_help,
    ]);
}

const menus = new WeakMap<BrowserWindow, Menu>();

app.on('browser-window-focus', (event, window) => {
    Menu.setApplicationMenu(menus.get(window) ?? app_menu);
});
app.on('browser-window-blur', (event, window) => {
    if (!BrowserWindow.getFocusedWindow()) {
        Menu.setApplicationMenu(app_menu);
    }
});

export function setWindowMenu(window: BrowserWindow, menu: Menu) {
    menus.set(window, menu);
    if (window.isFocused()) Menu.setApplicationMenu(app_menu);
}

export function updateMenuLanguage(i18n: i18n) {
    app_menu = createAppMenu(i18n);

    for (const window of BrowserWindow.getAllWindows()) {
        if (!menus.has(window)) continue;
        menus.set(window, createWindowMenu(window, i18n));
    }

    Menu.setApplicationMenu(menus.get(BrowserWindow.getFocusedWindow()!) ?? app_menu);
}<|MERGE_RESOLUTION|>--- conflicted
+++ resolved
@@ -1,10 +1,6 @@
 import { i18n } from 'i18next';
 import { GITHUB_MIRROR_URL, GITLAB_URL, ISSUES_URL } from '../../common/constants.js';
-<<<<<<< HEAD
-import { app, BrowserWindow, Menu, MenuItem, shell } from './electron.js';
-=======
-import { BrowserWindow, Menu, MenuItem, shell } from 'electron';
->>>>>>> bd908c13
+import { app, BrowserWindow, Menu, MenuItem, shell } from 'electron';
 import { App } from './index.js';
 
 let appinstance: App | null;
