import { app, BrowserWindow, dialog, MessageBoxOptions, Notification, session, shell } from 'electron';
import process from 'node:process';
import * as persist from 'node-persist';
<<<<<<< HEAD
import { App, protocol_registration_options } from './index.js';
import { createModalWindow, createWindow } from './windows.js';
=======
import { protocol_registration_options } from './index.js';
import { createModalWindow } from './windows.js';
>>>>>>> bd908c13
import { tryGetNativeImageFromUrl } from './util.js';
import { WindowType } from '../common/types.js';
import { NintendoAccountAuthErrorResponse, NintendoAccountSessionAuthorisation, NintendoAccountSessionAuthorisationError, NintendoAccountSessionToken } from '../../api/na.js';
import { NintendoAccountSessionAuthorisationCoral } from '../../api/coral.js';
import { NintendoAccountSessionAuthorisationMoon } from '../../api/moon.js';
import { getToken } from '../../common/auth/coral.js';
import { getPctlToken } from '../../common/auth/moon.js';
import createDebug from '../../util/debug.js';
import { Jwt } from '../../util/jwt.js';
<<<<<<< HEAD
import { ZNCA_API_USE_TEXT, ZNCA_API_USE_URL } from '../../common/constants.js';
=======
import { ZNCA_API_USE_URL } from '../../common/constants.js';
import { InvalidNintendoAccountTokenError } from '../../common/auth/na.js';
>>>>>>> bd908c13

const debug = createDebug('app:main:na-auth');

export type NintendoAccountAuthResult = NintendoAccountSessionToken;

const css = `
html {
    overflow-x: hidden;
}
`;

let i = 0;

export function createAuthWindow(app: App) {
    const browser_session = session.defaultSession;

    const window = new BrowserWindow({
        width: 400,
        height: 600,
        resizable: false,
        maximizable: false,
        fullscreenable: false,
        title: app.i18n.t('na_auth:window.title') ?? 'Nintendo Account',
        webPreferences: {
            session: browser_session,
            scrollBounce: true,
        },
    });

    window.webContents.on('did-finish-load', () => {
        window.webContents.insertCSS(css);
    });

    return window;
}

export interface NintendoAccountSessionTokenCode {
    authenticator: NintendoAccountSessionAuthorisation;
    code: string;
    window?: BrowserWindow;
}

export class AuthoriseCancelError extends NintendoAccountSessionAuthorisationError {
    constructor(message?: string) {
        super('access_denied', message);
    }
}

export function getSessionTokenCodeByInAppBrowser(
<<<<<<< HEAD
    app: App, client_id: string, scope: string | string[], close_window: false,
): Promise<NintendoAccountSessionTokenCode & {window: BrowserWindow}>
export function getSessionTokenCodeByInAppBrowser(
    app: App, client_id: string, scope: string | string[], close_window: true,
): Promise<NintendoAccountSessionTokenCode & {window?: never}>
export function getSessionTokenCodeByInAppBrowser(
    app: App, client_id: string, scope: string | string[], close_window?: boolean,
): Promise<NintendoAccountSessionTokenCode & {window?: BrowserWindow}>

export function getSessionTokenCodeByInAppBrowser(
    app: App, client_id: string, scope: string | string[], close_window = true,
) {
    return new Promise<NintendoAccountSessionTokenCode>((rs, rj) => {
        const {url: authoriseurl, state, verifier, challenge} = getAuthUrl(client_id, scope);
        const window = createAuthWindow(app);
=======
    authenticator: NintendoAccountSessionAuthorisation, close_window: false,
): Promise<NintendoAccountSessionTokenCode & {window: BrowserWindow}>
export function getSessionTokenCodeByInAppBrowser(
    authenticator: NintendoAccountSessionAuthorisation, close_window: true,
): Promise<NintendoAccountSessionTokenCode & {window?: never}>
export function getSessionTokenCodeByInAppBrowser(
    authenticator: NintendoAccountSessionAuthorisation, close_window?: boolean,
): Promise<NintendoAccountSessionTokenCode & {window?: BrowserWindow}>

export function getSessionTokenCodeByInAppBrowser(
    authenticator: NintendoAccountSessionAuthorisation, close_window = true,
) {
    return new Promise<NintendoAccountSessionTokenCode>((rs, rj) => {
        const window = createAuthWindow();
>>>>>>> bd908c13

        const handleAuthUrl = (url: URL) => {
            const authorisedparams = new URLSearchParams(url.hash.substr(1));
            debug('Redirect URL parameters', [...authorisedparams.entries()]);

            if (authorisedparams.get('state') !== authenticator.state) {
                rj(new Error('Invalid state'));
                window.close();
                return;
            }

            if (authorisedparams.has('error')) {
                rj(NintendoAccountSessionAuthorisationError.fromSearchParams(authorisedparams));
                window.close();
                return;
            }

            if (!authorisedparams.has('session_token_code')) {
                rj(new Error('Response didn\'t include a session token code'));
                window.close();
                return;
            }

            const code = authorisedparams.get('session_token_code')!;
            const [jwt, sig] = Jwt.decode(code);

            debug('code', code, jwt, sig);

            if (close_window) {
                rs({
                    authenticator,
                    code,
                });

                window.close();
            } else {
                rs({
                    authenticator,
                    code,
                    window,
                });
            }
        };

        window.webContents.on('will-navigate', (event, url_string) => {
            const url = new URL(url_string);

            debug('will navigate', url);

            if (url.protocol === 'npf' + authenticator.client_id + ':' && url.host === 'auth') {
                handleAuthUrl(url);
                event.preventDefault();
            } else if (url.origin === 'https://accounts.nintendo.com') {
                // Ok
            } else {
                event.preventDefault();
            }
        });

        window.on('closed', () => {
            rj(new AuthoriseCancelError('Canceled'));
        });

        window.webContents.on('did-fail-load', e => rj(e));

        window.webContents.userAgent = 'Mozilla/5.0 (iPhone; CPU iPhone OS 15_4 like Mac OS X) AppleWebKit/605.1.15 (KHTML, like Gecko) Version/15.3 Mobile/15E148 Safari/604.1';

        window.webContents.setWindowOpenHandler(details => {
            const url = new URL(details.url);

            debug('open', details);

            if (url.protocol === 'npf' + authenticator.client_id + ':' && url.host === 'auth') {
                handleAuthUrl(url);
            } else {
                shell.openExternal(details.url);
            }

            return {action: 'deny'};
        });

        debug('Loading Nintendo Account authorisation', authenticator);

        window.loadURL(authenticator.authorise_url);
    });
}

const FORCE_MANUAL_AUTH_URI_ENTRY = process.env.NXAPI_FORCE_MANUAL_AUTH === '1';

export function getSessionTokenCodeByDefaultBrowser(
    authenticator: NintendoAccountSessionAuthorisation,
    close_window = true,
    force_manual = FORCE_MANUAL_AUTH_URI_ENTRY
) {
    return new Promise<NintendoAccountSessionTokenCode>((rs, rj) => {
        let window: BrowserWindow | undefined = undefined;

        const handleAuthUrl = (url: URL) => {
            const authorisedparams = new URLSearchParams(url.hash.substr(1));
            debug('Redirect URL parameters', [...authorisedparams.entries()]);

            if (authorisedparams.get('state') !== authenticator.state) {
                rj(new Error('Invalid state'));
                window?.close();
                return;
            }

            if (authorisedparams.has('error')) {
                rj(NintendoAccountSessionAuthorisationError.fromSearchParams(authorisedparams));
                window?.close();
                return;
            }

            if (!authorisedparams.has('session_token_code')) {
                rj(new Error('Response didn\'t include a session token code'));
                window?.close();
                return;
            }

            const code = authorisedparams.get('session_token_code')!;
            const [jwt, sig] = Jwt.decode(code);

            debug('code', code, jwt, sig);

            if (window && close_window) window.close();
            else if (window) rs({authenticator, code, window});
            else rs({authenticator, code});
        };

        debug('Prompting user for Nintendo Account authorisation', authenticator);

        const protocol = 'npf' + authenticator.client_id;

        if (force_manual) {
            debug('Manual entry forced, prompting for redirect URI');
            window = askUserForRedirectUri(authenticator.authorise_url, authenticator.client_id, handleAuthUrl, rj);
        } else if (app.isDefaultProtocolClient(protocol,
            protocol_registration_options?.path, protocol_registration_options?.argv
        )) {
            debug('App is already default protocol handler, opening browser');
            auth_state.set(authenticator.state, [handleAuthUrl, rj, protocol]);
            shell.openExternal(authenticator.authorise_url);
        } else {
            const registered_app = app.getApplicationNameForProtocol(protocol);

            if (registered_app || !app.setAsDefaultProtocolClient(protocol,
                protocol_registration_options?.path, protocol_registration_options?.argv
            )) {
                debug('Another app is using the auth protocol or registration failed, prompting for redirect URI');
                window = askUserForRedirectUri(authenticator.authorise_url, authenticator.client_id, handleAuthUrl, rj);
            } else {
                debug('App is now default protocol handler, opening browser');
                auth_state.set(authenticator.state, [handleAuthUrl, rj, protocol]);
                shell.openExternal(authenticator.authorise_url);
            }
        }
    });
}

const auth_state = new Map<string, [rs: (url: URL) => void, rj: (reason: any) => void, protocol: string]>();

export function handleAuthUri(url_string: string) {
    const url = new URL(url_string);
    const qs = new URLSearchParams(url.hash.substr(1));

    debug('Received auth URL', url, qs.entries());

    const state_str = qs.get('state');
    if (!state_str) return;
    const state = auth_state.get(state_str);
    if (!state) return;

    debug('Received valid auth URL with state', state_str);

    auth_state.delete(state_str);
    const [rs, rj, protocol] = state;

    rs(url);
}

app.on('quit', () => {
    for (const [,, protocol] of auth_state.values()) {
        app.removeAsDefaultProtocolClient(protocol,
            protocol_registration_options?.path, protocol_registration_options?.argv);
    }
});

function askUserForRedirectUri(
    authoriseurl: string, client_id: string,
    handleAuthUrl: (url: URL) => void, rj: (reason: any) => void
) {
    const window = createModalWindow(WindowType.ADD_ACCOUNT_MANUAL_PROMPT, {
        authoriseurl,
        client_id,
    });

    window.webContents.on('will-navigate', (event, url_string) => {
        event.preventDefault();

        const url = new URL(url_string);

        debug('will navigate', url);

        if (url.protocol === 'npf' + client_id + ':' && url.host === 'auth') {
            handleAuthUrl(url);
        }
    });

    window.on('closed', () => {
        rj(new AuthoriseCancelError('Canceled'));
    });

    return window;
}

const NSO_SCOPE = [
    'openid',
    'user',
    'user.birthday',
    'user.mii',
    'user.screenName',
];

<<<<<<< HEAD
export async function addNsoAccount(app: App, use_in_app_browser = true) {
    const {code, verifier, window} = use_in_app_browser ?
        await getSessionTokenCodeByInAppBrowser(app, ZNCA_CLIENT_ID, NSO_SCOPE, false) :
        await getSessionTokenCodeByDefaultBrowser(ZNCA_CLIENT_ID, NSO_SCOPE, false);
=======
export async function addNsoAccount(storage: persist.LocalStorage, use_in_app_browser = true) {
    const authenticator = NintendoAccountSessionAuthorisationCoral.create();
    const {code, window} = use_in_app_browser ?
        await getSessionTokenCodeByInAppBrowser(authenticator, false) :
        await getSessionTokenCodeByDefaultBrowser(authenticator, false);
>>>>>>> bd908c13

    window?.setFocusable(false);
    window?.blurWebView();

    try {
        const [jwt, sig] = Jwt.decode(code);

        const nsotoken = await app.store.storage.getItem('NintendoAccountToken.' + jwt.payload.sub) as string | undefined;

        if (nsotoken) {
            debug('Already authenticated', jwt.payload);

            try {
                const {nso, data} = await getToken(app.store.storage, nsotoken, process.env.ZNC_PROXY_URL, false);

                new Notification({
                    title: app.i18n.t('na_auth:notification_coral.title') ?? 'Nintendo Switch Online',
                    body: app.i18n.t('na_auth:notification_coral.body_existing', {
                        name: data.nsoAccount.user.name,
                        na_name: data.user.nickname,
                        na_username: data.user.screenName,
                    }) ?? 'Already signed in as ' + data.nsoAccount.user.name + ' (Nintendo Account ' +
                        data.user.nickname + ' / ' + data.user.screenName + ')',
                    icon: await tryGetNativeImageFromUrl(data.nsoAccount.user.imageUri),
                }).show();

                return {nso, data};
            } catch (err) {
<<<<<<< HEAD
                if (err instanceof ErrorResponse && err.response.url.startsWith('https://accounts.nintendo.com/')) {
                    const data: NintendoAccountAuthError = err.data;

                    if (data.error === 'invalid_grant') {
                        // The session token has expired/was revoked
                        return authenticateCoralSessionToken(app, code, verifier, true);
                    }
=======
                if (
                    (err instanceof InvalidNintendoAccountTokenError) ||
                    (err instanceof NintendoAccountAuthErrorResponse && err.data?.error === 'invalid_grant')
                ) {
                    // The session token has expired/was revoked
                    return authenticateCoralSessionToken(storage, authenticator, code, true);
>>>>>>> bd908c13
                }

                throw err;
            }
        }

        await checkZncaApiUseAllowed(app, window);

<<<<<<< HEAD
        return authenticateCoralSessionToken(app, code, verifier);
=======
        return authenticateCoralSessionToken(storage, authenticator, code);
>>>>>>> bd908c13
    } finally {
        window?.close();
    }
}

async function authenticateCoralSessionToken(
<<<<<<< HEAD
    app: App,
    code: string, verifier: string,
=======
    storage: persist.LocalStorage,
    authenticator: NintendoAccountSessionAuthorisation, code: string,
>>>>>>> bd908c13
    reauthenticate = false,
) {
    const token = await authenticator.getSessionToken(code);

    debug('session token', token);

    const {nso, data} = await getToken(app.store.storage, token.session_token, process.env.ZNC_PROXY_URL, false);

    const users = new Set(await app.store.storage.getItem('NintendoAccountIds') ?? []);
    users.add(data.user.id);
    await app.store.storage.setItem('NintendoAccountIds', [...users]);

    new Notification({
        title: app.i18n.t('na_auth:notification_coral.title') ?? 'Nintendo Switch Online',
        body: app.i18n.t('na_auth:notification_coral.body_' + (reauthenticate ? 're' : '') + 'authenticated', {
            name: data.nsoAccount.user.name,
            na_name: data.user.nickname,
            na_username: data.user.screenName,
        }) ?? (reauthenticate ?
            'Reauthenticated to ' + data.nsoAccount.user.name + ' (Nintendo Account ' + data.user.nickname + ' / ' +
                data.user.screenName + ')' :
            'Authenticated as ' + data.nsoAccount.user.name + ' (Nintendo Account ' + data.user.nickname + ' / ' +
                data.user.screenName + ')'),
        icon: await tryGetNativeImageFromUrl(data.nsoAccount.user.imageUri),
    }).show();

    return {nso, data};
}

export async function askAddNsoAccount(app: App, iab = true) {
    try {
        return await addNsoAccount(app, iab);
    } catch (err: any) {
        if (err instanceof NintendoAccountSessionAuthorisationError && err.code === 'access_denied') return;

        dialog.showErrorBox(app.i18n.t('na_auth:error.title') ?? 'Error adding account',
            err.stack || err.message);
    }
}

async function checkZncaApiUseAllowed(app: App, window?: BrowserWindow, force = false) {
    if (!force) {
        if (await app.store.storage.getItem('ZncaApiConsent')) {
            return;
        }

        if (process.env.ZNC_PROXY_URL) {
            debug('Skipping znca API consent; znc proxy URL set');
            await app.store.storage.setItem('ZncaApiConsent', true);
            return;
        }

        const ids: string[] | undefined = await app.store.storage.getItem('NintendoAccountIds');

        for (const id of ids ?? []) {
            const nsotoken: string | undefined = await app.store.storage.getItem('NintendoAccountToken.' + id);
            if (!nsotoken) continue;

            debug('Skipping znca API consent; Nintendo Switch Online account already linked');
            await app.store.storage.setItem('ZncaApiConsent', true);
            return;
        }
    }

    if (await askZncaApiUseAllowed(app, window)) {
        await app.store.storage.setItem('ZncaApiConsent', true);
    } else {
        throw new Error('Cannot continue without third-party APIs allowed');
    }
}

async function askZncaApiUseAllowed(app?: App, window?: BrowserWindow): Promise<boolean> {
    const options: MessageBoxOptions = {
        message: app?.i18n.t('na_auth:znca_api_use.title') ?? 'Third-party API usage',
        detail: app?.i18n.t('na_auth:znca_api_use.text') ?? ZNCA_API_USE_TEXT,
        buttons: [
            app?.i18n.t('na_auth:znca_api_use.ok') ?? 'OK',
            app?.i18n.t('na_auth:znca_api_use.cancel') ?? 'Cancel',
            app?.i18n.t('na_auth:znca_api_use.more_information') ?? 'More information',
        ],
        cancelId: 1,
    };

    const result = window ?
        await dialog.showMessageBox(window, options) :
        await dialog.showMessageBox(options);

    debug('znca API consent', result);

    if (result.response === 2) {
        shell.openExternal(ZNCA_API_USE_URL);
        return askZncaApiUseAllowed(app, window);
    }

    return result.response === 0;
}

const MOON_SCOPE = [
    'openid',
    'user',
    'user.mii',
    'moonUser:administration',
    'moonDevice:create',
    'moonOwnedDevice:administration',
    'moonParentalControlSetting',
    'moonParentalControlSetting:update',
    'moonParentalControlSettingState',
    'moonPairingState',
    'moonSmartDevice:administration',
    'moonDailySummary',
    'moonMonthlySummary',
];

<<<<<<< HEAD
export async function addPctlAccount(app: App, use_in_app_browser = true) {
    const {code, verifier, window} = use_in_app_browser ?
        await getSessionTokenCodeByInAppBrowser(app, ZNMA_CLIENT_ID, MOON_SCOPE, false) :
        await getSessionTokenCodeByDefaultBrowser(ZNMA_CLIENT_ID, MOON_SCOPE, false);
=======
export async function addPctlAccount(storage: persist.LocalStorage, use_in_app_browser = true) {
    const authenticator = NintendoAccountSessionAuthorisationMoon.create();
    const {code, window} = use_in_app_browser ?
        await getSessionTokenCodeByInAppBrowser(authenticator, false) :
        await getSessionTokenCodeByDefaultBrowser(authenticator, false);
>>>>>>> bd908c13

    window?.setFocusable(false);
    window?.blurWebView();

    try {
        const [jwt, sig] = Jwt.decode(code);

        const moontoken = await app.store.storage.getItem('NintendoAccountToken-pctl.' + jwt.payload.sub) as string | undefined;

        if (moontoken) {
            debug('Already authenticated', jwt.payload);

            try {
                const {moon, data} = await getPctlToken(app.store.storage, moontoken, false);

                new Notification({
                    title: app.i18n.t('na_auth:notification_moon.title') ?? 'Nintendo Switch Parental Controls',
                    body: app.i18n.t('na_auth:notification_moon.body_existing', {
                        na_name: data.user.nickname,
                        na_username: data.user.screenName,
                    }) ?? 'Already signed in as ' + data.user.nickname + ' (' + data.user.screenName + ')',
                }).show();

                return {moon, data};
            } catch (err) {
<<<<<<< HEAD
                if (err instanceof ErrorResponse && err.response.url.startsWith('https://accounts.nintendo.com/')) {
                    const data: NintendoAccountAuthError = err.data;

                    if (data.error === 'invalid_grant') {
                        // The session token has expired/was revoked
                        return authenticateMoonSessionToken(app, code, verifier, true);
                    }
=======
                if (
                    (err instanceof InvalidNintendoAccountTokenError) ||
                    (err instanceof NintendoAccountAuthErrorResponse && err.data?.error === 'invalid_grant')
                ) {
                    // The session token has expired/was revoked
                    return authenticateMoonSessionToken(storage, authenticator, code, true);
>>>>>>> bd908c13
                }

                throw err;
            }
        }

<<<<<<< HEAD
        return authenticateMoonSessionToken(app, code, verifier);
=======
        return authenticateMoonSessionToken(storage, authenticator, code);
>>>>>>> bd908c13
    } finally {
        window?.close();
    }
}

async function authenticateMoonSessionToken(
<<<<<<< HEAD
    app: App,
    code: string, verifier: string,
    reauthenticate = false,
) {
    const token = await getNintendoAccountSessionToken(code, verifier, ZNMA_CLIENT_ID);
=======
    storage: persist.LocalStorage,
    authenticator: NintendoAccountSessionAuthorisation, code: string,
    reauthenticate = false,
) {
    const token = await authenticator.getSessionToken(code);
>>>>>>> bd908c13

    debug('session token', token);

    const {moon, data} = await getPctlToken(app.store.storage, token.session_token, false);

    const users = new Set(await app.store.storage.getItem('NintendoAccountIds') ?? []);
    users.add(data.user.id);
    await app.store.storage.setItem('NintendoAccountIds', [...users]);

    new Notification({
        title: app.i18n.t('na_auth:notification_moon.title') ?? 'Nintendo Switch Parental Controls',
        body: app.i18n.t('na_auth:notification_moon.body_' + (reauthenticate ? 're' : '') + 'authenticated', {
            na_name: data.user.nickname,
            na_username: data.user.screenName,
        }) ?? (reauthenticate ?
            'Reauthenticated to ' + data.user.nickname + ' (' + data.user.screenName + ')' :
            'Authenticated as ' + data.user.nickname + ' (' + data.user.screenName + ')'),
    }).show();

    return {moon, data};
}

export async function askAddPctlAccount(app: App, iab = true) {
    try {
        return await addPctlAccount(app, iab);
    } catch (err: any) {
        if (err instanceof NintendoAccountSessionAuthorisationError && err.code === 'access_denied') return;

        dialog.showErrorBox(app.i18n.t('na_auth:error.title') ?? 'Error adding account',
            err.stack || err.message);
    }
}<|MERGE_RESOLUTION|>--- conflicted
+++ resolved
@@ -1,13 +1,7 @@
 import { app, BrowserWindow, dialog, MessageBoxOptions, Notification, session, shell } from 'electron';
 import process from 'node:process';
-import * as persist from 'node-persist';
-<<<<<<< HEAD
 import { App, protocol_registration_options } from './index.js';
-import { createModalWindow, createWindow } from './windows.js';
-=======
-import { protocol_registration_options } from './index.js';
 import { createModalWindow } from './windows.js';
->>>>>>> bd908c13
 import { tryGetNativeImageFromUrl } from './util.js';
 import { WindowType } from '../common/types.js';
 import { NintendoAccountAuthErrorResponse, NintendoAccountSessionAuthorisation, NintendoAccountSessionAuthorisationError, NintendoAccountSessionToken } from '../../api/na.js';
@@ -17,12 +11,8 @@
 import { getPctlToken } from '../../common/auth/moon.js';
 import createDebug from '../../util/debug.js';
 import { Jwt } from '../../util/jwt.js';
-<<<<<<< HEAD
 import { ZNCA_API_USE_TEXT, ZNCA_API_USE_URL } from '../../common/constants.js';
-=======
-import { ZNCA_API_USE_URL } from '../../common/constants.js';
 import { InvalidNintendoAccountTokenError } from '../../common/auth/na.js';
->>>>>>> bd908c13
 
 const debug = createDebug('app:main:na-auth');
 
@@ -72,38 +62,20 @@
 }
 
 export function getSessionTokenCodeByInAppBrowser(
-<<<<<<< HEAD
-    app: App, client_id: string, scope: string | string[], close_window: false,
+    app: App, authenticator: NintendoAccountSessionAuthorisation, close_window: false,
 ): Promise<NintendoAccountSessionTokenCode & {window: BrowserWindow}>
 export function getSessionTokenCodeByInAppBrowser(
-    app: App, client_id: string, scope: string | string[], close_window: true,
+    app: App, authenticator: NintendoAccountSessionAuthorisation, close_window: true,
 ): Promise<NintendoAccountSessionTokenCode & {window?: never}>
 export function getSessionTokenCodeByInAppBrowser(
-    app: App, client_id: string, scope: string | string[], close_window?: boolean,
+    app: App, authenticator: NintendoAccountSessionAuthorisation, close_window?: boolean,
 ): Promise<NintendoAccountSessionTokenCode & {window?: BrowserWindow}>
 
 export function getSessionTokenCodeByInAppBrowser(
-    app: App, client_id: string, scope: string | string[], close_window = true,
+    app: App, authenticator: NintendoAccountSessionAuthorisation, close_window = true,
 ) {
     return new Promise<NintendoAccountSessionTokenCode>((rs, rj) => {
-        const {url: authoriseurl, state, verifier, challenge} = getAuthUrl(client_id, scope);
         const window = createAuthWindow(app);
-=======
-    authenticator: NintendoAccountSessionAuthorisation, close_window: false,
-): Promise<NintendoAccountSessionTokenCode & {window: BrowserWindow}>
-export function getSessionTokenCodeByInAppBrowser(
-    authenticator: NintendoAccountSessionAuthorisation, close_window: true,
-): Promise<NintendoAccountSessionTokenCode & {window?: never}>
-export function getSessionTokenCodeByInAppBrowser(
-    authenticator: NintendoAccountSessionAuthorisation, close_window?: boolean,
-): Promise<NintendoAccountSessionTokenCode & {window?: BrowserWindow}>
-
-export function getSessionTokenCodeByInAppBrowser(
-    authenticator: NintendoAccountSessionAuthorisation, close_window = true,
-) {
-    return new Promise<NintendoAccountSessionTokenCode>((rs, rj) => {
-        const window = createAuthWindow();
->>>>>>> bd908c13
 
         const handleAuthUrl = (url: URL) => {
             const authorisedparams = new URLSearchParams(url.hash.substr(1));
@@ -327,18 +299,11 @@
     'user.screenName',
 ];
 
-<<<<<<< HEAD
 export async function addNsoAccount(app: App, use_in_app_browser = true) {
-    const {code, verifier, window} = use_in_app_browser ?
-        await getSessionTokenCodeByInAppBrowser(app, ZNCA_CLIENT_ID, NSO_SCOPE, false) :
-        await getSessionTokenCodeByDefaultBrowser(ZNCA_CLIENT_ID, NSO_SCOPE, false);
-=======
-export async function addNsoAccount(storage: persist.LocalStorage, use_in_app_browser = true) {
     const authenticator = NintendoAccountSessionAuthorisationCoral.create();
     const {code, window} = use_in_app_browser ?
-        await getSessionTokenCodeByInAppBrowser(authenticator, false) :
+        await getSessionTokenCodeByInAppBrowser(app, authenticator, false) :
         await getSessionTokenCodeByDefaultBrowser(authenticator, false);
->>>>>>> bd908c13
 
     window?.setFocusable(false);
     window?.blurWebView();
@@ -367,22 +332,12 @@
 
                 return {nso, data};
             } catch (err) {
-<<<<<<< HEAD
-                if (err instanceof ErrorResponse && err.response.url.startsWith('https://accounts.nintendo.com/')) {
-                    const data: NintendoAccountAuthError = err.data;
-
-                    if (data.error === 'invalid_grant') {
-                        // The session token has expired/was revoked
-                        return authenticateCoralSessionToken(app, code, verifier, true);
-                    }
-=======
                 if (
                     (err instanceof InvalidNintendoAccountTokenError) ||
                     (err instanceof NintendoAccountAuthErrorResponse && err.data?.error === 'invalid_grant')
                 ) {
                     // The session token has expired/was revoked
-                    return authenticateCoralSessionToken(storage, authenticator, code, true);
->>>>>>> bd908c13
+                    return authenticateCoralSessionToken(app, authenticator, code, true);
                 }
 
                 throw err;
@@ -391,24 +346,15 @@
 
         await checkZncaApiUseAllowed(app, window);
 
-<<<<<<< HEAD
-        return authenticateCoralSessionToken(app, code, verifier);
-=======
-        return authenticateCoralSessionToken(storage, authenticator, code);
->>>>>>> bd908c13
+        return authenticateCoralSessionToken(app, authenticator, code);
     } finally {
         window?.close();
     }
 }
 
 async function authenticateCoralSessionToken(
-<<<<<<< HEAD
     app: App,
-    code: string, verifier: string,
-=======
-    storage: persist.LocalStorage,
     authenticator: NintendoAccountSessionAuthorisation, code: string,
->>>>>>> bd908c13
     reauthenticate = false,
 ) {
     const token = await authenticator.getSessionToken(code);
@@ -522,18 +468,11 @@
     'moonMonthlySummary',
 ];
 
-<<<<<<< HEAD
 export async function addPctlAccount(app: App, use_in_app_browser = true) {
-    const {code, verifier, window} = use_in_app_browser ?
-        await getSessionTokenCodeByInAppBrowser(app, ZNMA_CLIENT_ID, MOON_SCOPE, false) :
-        await getSessionTokenCodeByDefaultBrowser(ZNMA_CLIENT_ID, MOON_SCOPE, false);
-=======
-export async function addPctlAccount(storage: persist.LocalStorage, use_in_app_browser = true) {
     const authenticator = NintendoAccountSessionAuthorisationMoon.create();
     const {code, window} = use_in_app_browser ?
-        await getSessionTokenCodeByInAppBrowser(authenticator, false) :
+        await getSessionTokenCodeByInAppBrowser(app, authenticator, false) :
         await getSessionTokenCodeByDefaultBrowser(authenticator, false);
->>>>>>> bd908c13
 
     window?.setFocusable(false);
     window?.blurWebView();
@@ -559,52 +498,30 @@
 
                 return {moon, data};
             } catch (err) {
-<<<<<<< HEAD
-                if (err instanceof ErrorResponse && err.response.url.startsWith('https://accounts.nintendo.com/')) {
-                    const data: NintendoAccountAuthError = err.data;
-
-                    if (data.error === 'invalid_grant') {
-                        // The session token has expired/was revoked
-                        return authenticateMoonSessionToken(app, code, verifier, true);
-                    }
-=======
                 if (
                     (err instanceof InvalidNintendoAccountTokenError) ||
                     (err instanceof NintendoAccountAuthErrorResponse && err.data?.error === 'invalid_grant')
                 ) {
                     // The session token has expired/was revoked
-                    return authenticateMoonSessionToken(storage, authenticator, code, true);
->>>>>>> bd908c13
+                    return authenticateMoonSessionToken(app, authenticator, code, true);
                 }
 
                 throw err;
             }
         }
 
-<<<<<<< HEAD
-        return authenticateMoonSessionToken(app, code, verifier);
-=======
-        return authenticateMoonSessionToken(storage, authenticator, code);
->>>>>>> bd908c13
+        return authenticateMoonSessionToken(app, authenticator, code);
     } finally {
         window?.close();
     }
 }
 
 async function authenticateMoonSessionToken(
-<<<<<<< HEAD
     app: App,
-    code: string, verifier: string,
-    reauthenticate = false,
-) {
-    const token = await getNintendoAccountSessionToken(code, verifier, ZNMA_CLIENT_ID);
-=======
-    storage: persist.LocalStorage,
     authenticator: NintendoAccountSessionAuthorisation, code: string,
     reauthenticate = false,
 ) {
     const token = await authenticator.getSessionToken(code);
->>>>>>> bd908c13
 
     debug('session token', token);
 
