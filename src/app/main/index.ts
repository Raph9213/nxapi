import { app, BrowserWindow, dialog, ipcMain, LoginItemSettingsOptions, Menu } from './electron.js';
import process from 'node:process';
import * as path from 'node:path';
import { EventEmitter } from 'node:events';
import * as persist from 'node-persist';
<<<<<<< HEAD
import { i18n } from 'i18next';
import { init as initGlobals } from '../../common/globals.js';
import MenuApp from './menu.js';
import { handleOpenWebServiceUri } from './webservices.js';
import { EmbeddedPresenceMonitor, PresenceMonitorManager } from './monitor.js';
import { createWindow } from './windows.js';
import { DiscordPresenceConfiguration, LoginItem, LoginItemOptions, WindowType } from '../common/types.js';
import { initStorage, paths } from '../../util/storage.js';
import { checkUpdates, UpdateCacheData } from '../../common/update.js';
import Users, { CoralUser } from '../../common/users.js';
import { sendToAllWindows, setupIpc } from './ipc.js';
import { dev, dir, git, release, version } from '../../util/product.js';
import { addUserAgent } from '../../util/useragent.js';
=======
import MenuApp from './menu.js';
import { handleOpenWebServiceUri } from './webservices.js';
import { EmbeddedPresenceMonitor, PresenceMonitorManager } from './monitor.js';
import { createModalWindow, createWindow } from './windows.js';
import { setupIpc } from './ipc.js';
>>>>>>> ce0fd9cf
import { askUserForUri } from './util.js';
import { setAppInstance, updateMenuLanguage } from './app-menu.js';
import { handleAuthUri } from './na-auth.js';
import { DiscordPresenceConfiguration, LoginItem, LoginItemOptions, WindowType } from '../common/types.js';
import { init as initGlobals } from '../../common/globals.js';
import { CREDITS_NOTICE, GITLAB_URL, LICENCE_NOTICE } from '../../common/constants.js';
<<<<<<< HEAD
import createI18n, { languages } from '../i18n/index.js';
=======
import { checkUpdates, UpdateCacheData } from '../../common/update.js';
import Users, { CoralUser } from '../../common/users.js';
import createDebug from '../../util/debug.js';
import { dev, dir, git, release, version } from '../../util/product.js';
import { addUserAgent } from '../../util/useragent.js';
import { initStorage, paths } from '../../util/storage.js';
>>>>>>> ce0fd9cf

const debug = createDebug('app:main');

export const protocol_registration_options = dev && process.platform === 'win32' ? {
    path: process.execPath,
    argv: [
        path.join(dir, 'dist', 'app', 'app-entry.cjs'),
    ],
} : null;
export const login_item_options: LoginItemSettingsOptions = {
    path: process.execPath,
    args: dev ? [
        path.join(dir, 'dist', 'app', 'app-entry.cjs'),
        '--app-open-at-login=1',
    ] : [
        '--app-open-at-login=1',
    ],
};

enum LoginItemType {
    NATIVE,
    NATIVE_PARTIAL,
    NOT_SUPPORTED,
}
const login_item_type: LoginItemType =
    process.platform === 'darwin' ? LoginItemType.NATIVE :
    process.platform === 'win32' ? LoginItemType.NATIVE_PARTIAL :
    LoginItemType.NOT_SUPPORTED;

debug('Protocol registration options', protocol_registration_options);
debug('Login item registration options', LoginItemType[login_item_type], login_item_options);

export class App {
    readonly store: Store;
    readonly monitors: PresenceMonitorManager;
    readonly updater = new Updater();
    menu: MenuApp | null = null;

    constructor(storage: persist.LocalStorage, readonly i18n: i18n) {
        this.store = new Store(this, storage);
        this.monitors = new PresenceMonitorManager(this);
    }

    main_window: BrowserWindow | null = null;

    showMainWindow() {
        if (this.main_window) {
            this.main_window.show();
            this.main_window.focus();
            return this.main_window;
        }

        const window = createWindow(WindowType.MAIN_WINDOW, {
            vibrancy: process.platform === 'darwin',
            // insetTitleBarControls: process.platform === 'darwin',
        }, {
            minWidth: 500,
            minHeight: 300,
            vibrancy: process.platform === 'darwin' ? 'under-window' : undefined,
            // titleBarStyle: process.platform === 'darwin' ? 'hiddenInset' : 'default',
            webPreferences: {
                scrollBounce: false,
            },
        });

        window.on('closed', () => this.main_window = null);

        return this.main_window = window;
    }

    preferences_window: BrowserWindow | null = null;

    showPreferencesWindow() {
        if (this.preferences_window) {
            this.preferences_window.show();
            this.preferences_window.focus();
            return this.preferences_window;
        }

        const window = createModalWindow(WindowType.PREFERENCES, {});

        window.on('closed', () => this.preferences_window = null);

        return this.preferences_window = window;
    }

    static async createI18n() {
        const i18n = createI18n();

        const language = this.detectSystemLanguage();
        debug('Initialising i18n with language %s', language);

        await i18n.init({lng: language ?? undefined});
        await i18n.loadNamespaces(['app', 'app_menu', 'menus', 'handle_uri']);

        return i18n;
    }

    static detectSystemLanguage() {
        const preferred = app.getPreferredSystemLanguages().map(l => l.toLowerCase());
        const supported = Object.keys(languages).map(l => l.toLowerCase());

        debug('prefers %O, supports %O', preferred, supported);

        for (const language of preferred) {
            if (supported.some(l => language.startsWith(l) || l.startsWith(language))) return language;
        }

        return null;
    }
}

function setAboutPanelOptions(i18n?: i18n) {
    const language = i18n ? languages[i18n.resolvedLanguage as keyof typeof languages] : undefined;

    app.setAboutPanelOptions({
        applicationName: 'nxapi-app',
        applicationVersion: process.platform === 'darwin' ? version : version +
            (!release ? '-' + (git?.revision.substr(0, 8) ?? '?') : ''),
        version: git?.revision.substr(0, 8) ?? '?',
        authors: ['Samuel Elliott'],
        website: GITLAB_URL,
        credits: (i18n?.t('app:credits') ?? CREDITS_NOTICE) +
            (language?.authors.length ? '\n\n' + i18n!.t('app:translation_credits', {
                language: language.name, authors: language.authors.map(a => a[0]),
            }) : ''),
        copyright: i18n?.t('app:licence') ?? LICENCE_NOTICE,
    });
}

export async function init() {
    if (!app.requestSingleInstanceLock()) {
        debug('Failed to acquire single instance lock');
        console.warn('Failed to acquire single instance lock. Another instance of the app is running and will be focused.');
        setTimeout(() => app.quit(), 1000);
        return;
    }

    initGlobals();
    addUserAgent('nxapi-app (Chromium ' + process.versions.chrome + '; Electron ' + process.versions.electron + ')');

    setAboutPanelOptions();
    app.configureHostResolver({enableBuiltInResolver: false});

    const [storage, i18n] = await Promise.all([
        initStorage(process.env.NXAPI_DATA_PATH ?? paths.data),
        App.createI18n(),
    ]);

    const appinstance = new App(storage, i18n);
    // @ts-expect-error
    globalThis.app = appinstance;

    setAboutPanelOptions(i18n);
    setAppInstance(appinstance);
    updateMenuLanguage(i18n);
    setupIpc(appinstance, ipcMain);

    if (process.platform === 'win32') {
        app.setAppUserModelId('uk.org.fancy.nxapi.app');
    }

    appinstance.store.restoreMonitorState(appinstance.monitors);

    const menu = new MenuApp(appinstance);
    appinstance.menu = menu;

    i18n.on('languageChanged', language => {
        debug('Language changed', language);

        sendToAllWindows('nxapi:app:update-language', language);
        i18n.loadNamespaces('app').then(() => setAboutPanelOptions(i18n));
        i18n.loadNamespaces('app_menu').then(() => updateMenuLanguage(i18n));
    });

    app.on('second-instance', (event, command_line, working_directory, additional_data) => {
        debug('Second instance', command_line, working_directory, additional_data);

        if (!tryHandleUrl(appinstance, command_line[command_line.length - 1])) {
            appinstance.showMainWindow();
        }
    });

    app.on('open-url', (event, url) => {
        debug('Open URL', url);

        event.preventDefault();

        if (!tryHandleUrl(appinstance, url)) {
            appinstance.showMainWindow();
        }
    });

    app.setAsDefaultProtocolClient('com.nintendo.znca',
        protocol_registration_options?.path, protocol_registration_options?.argv);

    app.on('activate', (event, has_visible_windows) => {
        debug('activate', has_visible_windows);

        if (BrowserWindow.getAllWindows().length === 0) appinstance.showMainWindow();
    });

    app.on('browser-window-created', () => {
        // Show the dock icon when any windows are open
        app.dock?.show();
    });

    app.on('window-all-closed', () => {
        // Listen to the window-all-closed event to prevent Electron quitting the app
        // https://www.electronjs.org/docs/latest/api/app#event-window-all-closed

        // Hide the dock icon when no windows are open
        // https://github.com/samuelthomas2774/nxapi/issues/18
        app.dock?.hide();
    });

    debug('App started');

    const should_hide =
        login_item_type === LoginItemType.NATIVE ? app.getLoginItemSettings(login_item_options).wasOpenedAsHidden :
        process.argv.includes('--app-open-at-login=1') && (await appinstance.store.getLoginItem()).startup_hidden;

    if (!should_hide) {
        appinstance.showMainWindow();
    }
}

function tryHandleUrl(app: App, url: string) {
    debug('Attempting to handle URL', url);

    if (url.match(/^npf[0-9a-f]{16}:\/\/auth\/?($|\?|\#)/i)) {
        handleAuthUri(url);
        return true;
    }

    if (url.match(/^com\.nintendo\.znca:\/\/(znca\/)?game\/(\d+)\/?($|\?|\#)/i)) {
        handleOpenWebServiceUri(app, url);
        return true;
    }

    if (url.match(/^com\.nintendo\.znca:\/\/(znca\/)?friendcode\/(\d{4}-\d{4}-\d{4})\/([A-Za-z0-9]{10})($|\?|\#)/i)) {
        handleOpenFriendCodeUri(app, url);
        return true;
    }

    return false;
}

export async function handleOpenFriendCodeUri(app: App, uri: string) {
    const match = uri.match(/^com\.nintendo\.znca:\/\/(znca\/)friendcode\/(\d{4}-\d{4}-\d{4})\/([A-Za-z0-9]{10})($|\?|\#)/i);
    if (!match) return;

    const friendcode = match[2];
    const hash = match[3];

    const selected_user = await askUserForUri(app, uri, app.i18n.t('handle_uri:friend_code_select'));
    if (!selected_user) return;

    createModalWindow(WindowType.ADD_FRIEND, {
        user: selected_user[1].user.id,
        friendcode,
    });
}

class Updater {
    private _cache: UpdateCacheData | null = null;
    private _check: Promise<UpdateCacheData | null> | null = null;

    get cache() {
        return this._cache;
    }

    check() {
        return this._check ?? (this._check = checkUpdates().then(data => {
            this._cache = data;
            return data;
        }).finally(() => {
            this._check = null;
        }));
    }
}

interface SavedStartupOptions {
    hide: boolean;
}

interface SavedMonitorState {
    users: {
        /** Nintendo Account ID */
        id: string;
        user_notifications: boolean;
        friend_notifications: boolean;
    }[];
    discord_presence: DiscordPresenceConfiguration | null;
}

export class Store extends EventEmitter {
    readonly users: Users<CoralUser>;

    constructor(
        readonly app: App,
        readonly storage: persist.LocalStorage
    ) {
        super();

        // ratelimit = false, as most users.get calls are triggered by user interaction (or at startup)
        this.users = Users.coral(this, process.env.ZNC_PROXY_URL, false);
    }

    async getLoginItem(): Promise<LoginItem> {
        const settings = app.getLoginItemSettings(login_item_options);

        if (login_item_type === LoginItemType.NATIVE) {
            // Fully supported
            return {
                supported: true,
                startup_enabled: settings.openAtLogin,
                startup_hidden: settings.openAsHidden,
            };
        }

        const startup_options: SavedStartupOptions | undefined = await this.storage.getItem('StartupOptions');
        const was_opened_at_login = process.argv.includes('--app-open-at-login=1');

        if (login_item_type === LoginItemType.NATIVE_PARTIAL) {
            // Partial native support
            return {
                supported: true,
                startup_enabled: settings.openAtLogin,
                startup_hidden: startup_options?.hide ?? false,
            };
        }

        return {
            supported: false,
            startup_enabled: was_opened_at_login,
            startup_hidden: startup_options?.hide ?? false,
        };
    }

    async setLoginItem(settings: LoginItemOptions) {
        if (login_item_type === LoginItemType.NATIVE) {
            // Fully supported
            app.setLoginItemSettings({
                ...login_item_options,
                openAtLogin: settings.startup_enabled,
                openAsHidden: settings.startup_hidden,
            });
            return;
        }

        if (login_item_type === LoginItemType.NATIVE_PARTIAL) {
            // Partial native support
            app.setLoginItemSettings({
                ...login_item_options,
                openAtLogin: settings.startup_enabled,
            });
        }

        const startup_options: SavedStartupOptions = {
            hide: settings.startup_hidden,
        };

        await this.storage.setItem('StartupOptions', startup_options);
    }

    async saveMonitorState(monitors: PresenceMonitorManager) {
        const users = new Set();
        const state: SavedMonitorState = {
            users: [],
            discord_presence: null,
        };

        for (const monitor of monitors.monitors) {
            if (monitor instanceof EmbeddedPresenceMonitor && !users.has(monitor.data.user.id)) {
                users.add(monitor.data?.user.id);

                state.users.push({
                    id: monitor.data?.user.id,
                    user_notifications: monitor.user_notifications,
                    friend_notifications: monitor.friend_notifications,
                });
            }
        }

        state.discord_presence = monitors.getDiscordPresenceConfiguration();

        debug('Saving monitor state', state);
        await this.storage.setItem('AppMonitors', state);

        if (state.discord_presence) {
            await this.storage.setItem('AppDiscordPresenceOptions', {
                ...state.discord_presence,
                source: undefined,
            });
        }
    }

    async getSavedDiscordPresenceOptions() {
        const options: Omit<DiscordPresenceConfiguration, 'source'> | undefined =
            await this.storage.getItem('AppDiscordPresenceOptions');

        return options ?? null;
    }

    async restoreMonitorState(monitors: PresenceMonitorManager) {
        const state: SavedMonitorState | undefined = await this.storage.getItem('AppMonitors');
        debug('Restoring monitor state', state);
        if (!state) return;

        for (const user of state.users) {
            this.restoreUserMonitorState(monitors, state, user);
        }

        if (state.discord_presence && 'url' in state.discord_presence.source) {
            this.restorePresenceUrlMonitorState(monitors, state);
        }
    }

    async restoreUserMonitorState(
        monitors: PresenceMonitorManager,
        state: SavedMonitorState, user: SavedMonitorState['users'][0]
    ): Promise<void> {
        const discord_presence_active = state.discord_presence && 'na_id' in state.discord_presence.source &&
            state.discord_presence.source.na_id === user.id;

        if (!discord_presence_active &&
            !user.user_notifications &&
            !user.friend_notifications
        ) return;

        try {
            await monitors.start(user.id, monitor => {
                monitor.presence_user = state.discord_presence && 'na_id' in state.discord_presence.source &&
                    state.discord_presence.source.na_id === user.id ?
                        state.discord_presence.source.friend_nsa_id ?? monitor.data.nsoAccount.user.nsaId : null;
                monitor.user_notifications = user.user_notifications;
                monitor.friend_notifications = user.friend_notifications;

                if (monitor.presence_user) {
                    monitors.setDiscordPresenceConfigurationForMonitor(monitor, state.discord_presence!);
                    this.emit('update-discord-presence-source', monitors.getDiscordPresenceSource());
                }
            });

            await this.app.menu?.updateMenu();
        } catch (err) {
            debug('Error restoring monitor for user %s', user.id, err);

            const {response} = await dialog.showMessageBox({
                message: (err instanceof Error ? err.name : 'Error') + ' restoring monitor for user ' + user.id,
                detail: err instanceof Error ? err.stack ?? err.message : err as any,
                type: 'error',
                buttons: ['OK', 'Retry'],
                defaultId: 1,
            });

            if (response === 1) {
                return this.restoreUserMonitorState(monitors, state, user);
            }
        }
    }

    async restorePresenceUrlMonitorState(
        monitors: PresenceMonitorManager,
        state: SavedMonitorState
    ): Promise<void> {
        if (!state.discord_presence || !('url' in state.discord_presence.source)) return;

        try {
            const monitor = await monitors.startUrl(state.discord_presence.source.url);
            monitors.setDiscordPresenceConfigurationForMonitor(monitor, state.discord_presence);
            this.emit('update-discord-presence-source', monitors.getDiscordPresenceSource());

            await this.app.menu?.updateMenu();
        } catch (err) {
            debug('Error restoring monitor for presence URL %s', state.discord_presence.source.url, err);

            const {response} = await dialog.showMessageBox({
                message: (err instanceof Error ? err.name : 'Error') + ' restoring monitor for presence URL ' + state.discord_presence.source.url,
                detail: err instanceof Error ? err.stack ?? err.message : err as any,
                type: 'error',
                buttons: ['OK', 'Retry'],
                defaultId: 1,
            });

            if (response === 1) {
                return this.restorePresenceUrlMonitorState(monitors, state);
            }
        }
    }
}<|MERGE_RESOLUTION|>--- conflicted
+++ resolved
@@ -3,43 +3,25 @@
 import * as path from 'node:path';
 import { EventEmitter } from 'node:events';
 import * as persist from 'node-persist';
-<<<<<<< HEAD
 import { i18n } from 'i18next';
-import { init as initGlobals } from '../../common/globals.js';
-import MenuApp from './menu.js';
-import { handleOpenWebServiceUri } from './webservices.js';
-import { EmbeddedPresenceMonitor, PresenceMonitorManager } from './monitor.js';
-import { createWindow } from './windows.js';
-import { DiscordPresenceConfiguration, LoginItem, LoginItemOptions, WindowType } from '../common/types.js';
-import { initStorage, paths } from '../../util/storage.js';
-import { checkUpdates, UpdateCacheData } from '../../common/update.js';
-import Users, { CoralUser } from '../../common/users.js';
-import { sendToAllWindows, setupIpc } from './ipc.js';
-import { dev, dir, git, release, version } from '../../util/product.js';
-import { addUserAgent } from '../../util/useragent.js';
-=======
 import MenuApp from './menu.js';
 import { handleOpenWebServiceUri } from './webservices.js';
 import { EmbeddedPresenceMonitor, PresenceMonitorManager } from './monitor.js';
 import { createModalWindow, createWindow } from './windows.js';
-import { setupIpc } from './ipc.js';
->>>>>>> ce0fd9cf
+import { sendToAllWindows, setupIpc } from './ipc.js';
 import { askUserForUri } from './util.js';
 import { setAppInstance, updateMenuLanguage } from './app-menu.js';
 import { handleAuthUri } from './na-auth.js';
 import { DiscordPresenceConfiguration, LoginItem, LoginItemOptions, WindowType } from '../common/types.js';
 import { init as initGlobals } from '../../common/globals.js';
 import { CREDITS_NOTICE, GITLAB_URL, LICENCE_NOTICE } from '../../common/constants.js';
-<<<<<<< HEAD
-import createI18n, { languages } from '../i18n/index.js';
-=======
 import { checkUpdates, UpdateCacheData } from '../../common/update.js';
 import Users, { CoralUser } from '../../common/users.js';
 import createDebug from '../../util/debug.js';
 import { dev, dir, git, release, version } from '../../util/product.js';
 import { addUserAgent } from '../../util/useragent.js';
 import { initStorage, paths } from '../../util/storage.js';
->>>>>>> ce0fd9cf
+import createI18n, { languages } from '../i18n/index.js';
 
 const debug = createDebug('app:main');
 
