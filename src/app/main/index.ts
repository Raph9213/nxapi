<<<<<<< HEAD
import { app, BrowserWindow, dialog, ipcMain, LoginItemSettingsOptions, Menu } from './electron.js';
=======
import { app, BrowserWindow, ipcMain, session, Settings } from 'electron';
>>>>>>> bd908c13
import process from 'node:process';
import * as path from 'node:path';
import { EventEmitter } from 'node:events';
import { setGlobalDispatcher } from 'undici';
import * as persist from 'node-persist';
import { i18n } from 'i18next';
import MenuApp from './menu.js';
import { handleOpenWebServiceUri } from './webservices.js';
import { EmbeddedPresenceMonitor, PresenceMonitorManager } from './monitor.js';
import { createModalWindow, createWindow } from './windows.js';
<<<<<<< HEAD
import { sendToAllWindows, setupIpc } from './ipc.js';
import { askUserForUri } from './util.js';
import { setAppInstance, updateMenuLanguage } from './app-menu.js';
=======
import { setupIpc } from './ipc.js';
import { askUserForUri, buildElectronProxyAgent, showErrorDialog } from './util.js';
import { setAppInstance } from './app-menu.js';
>>>>>>> bd908c13
import { handleAuthUri } from './na-auth.js';
import { DiscordPresenceConfiguration, LoginItem, LoginItemOptions, WindowType } from '../common/types.js';
import { init as initGlobals } from '../../common/globals.js';
import { CREDITS_NOTICE, GITLAB_URL, LICENCE_NOTICE } from '../../common/constants.js';
import { checkUpdates, UpdateCacheData } from '../../common/update.js';
import Users, { CoralUser } from '../../common/users.js';
import createDebug from '../../util/debug.js';
import { dev, dir, git, release, version } from '../../util/product.js';
import { addUserAgent } from '../../util/useragent.js';
import { initStorage, paths } from '../../util/storage.js';
<<<<<<< HEAD
import createI18n, { languages } from '../i18n/index.js';
=======
import { CoralApiInterface } from '../../api/coral.js';
>>>>>>> bd908c13

const debug = createDebug('app:main');

export const protocol_registration_options = dev && process.platform === 'win32' ? {
    path: process.execPath,
    argv: [
        path.join(dir, 'dist', 'app', 'app-entry.cjs'),
    ],
} : null;
export const login_item_options: Settings = {
    path: process.execPath,
    args: dev ? [
        path.join(dir, 'dist', 'app', 'app-entry.cjs'),
        '--app-open-at-login=1',
    ] : [
        '--app-open-at-login=1',
    ],
};

enum LoginItemType {
    NATIVE,
    NATIVE_PARTIAL,
    NOT_SUPPORTED,
}
const login_item_type: LoginItemType =
    process.platform === 'darwin' ? LoginItemType.NATIVE :
    process.platform === 'win32' ? LoginItemType.NATIVE_PARTIAL :
    LoginItemType.NOT_SUPPORTED;

debug('Protocol registration options', protocol_registration_options);
debug('Login item registration options', LoginItemType[login_item_type], login_item_options);

export class App {
    readonly store: Store;
    readonly monitors: PresenceMonitorManager;
    readonly updater = new Updater();
    menu: MenuApp | null = null;

    constructor(storage: persist.LocalStorage, readonly i18n: i18n) {
        this.store = new Store(this, storage);
        this.monitors = new PresenceMonitorManager(this);
    }

    main_window: BrowserWindow | null = null;

    showMainWindow() {
        if (this.main_window) {
            this.main_window.show();
            this.main_window.focus();
            return this.main_window;
        }

        const window = createWindow(WindowType.MAIN_WINDOW, {
            vibrancy: process.platform === 'darwin',
            // insetTitleBarControls: process.platform === 'darwin',
        }, {
            minWidth: 500,
            minHeight: 300,
            vibrancy: process.platform === 'darwin' ? 'under-window' : undefined,
            // titleBarStyle: process.platform === 'darwin' ? 'hiddenInset' : 'default',
            webPreferences: {
                scrollBounce: false,
            },
        });

        window.on('closed', () => this.main_window = null);

        return this.main_window = window;
    }

    preferences_window: BrowserWindow | null = null;

    showPreferencesWindow() {
        if (this.preferences_window) {
            this.preferences_window.show();
            this.preferences_window.focus();
            return this.preferences_window;
        }

        const window = createModalWindow(WindowType.PREFERENCES, {});

        window.on('closed', () => this.preferences_window = null);

        return this.preferences_window = window;
    }

    static async createI18n() {
        const i18n = createI18n();

        const language = this.detectSystemLanguage();
        debug('Initialising i18n with language %s', language);

        await i18n.init({lng: language ?? undefined});
        await i18n.loadNamespaces(['app', 'app_menu', 'menus', 'handle_uri', 'na_auth']);

        return i18n;
    }

    static detectSystemLanguage() {
        const preferred = app.getPreferredSystemLanguages().map(l => l.toLowerCase());
        const supported = Object.keys(languages).map(l => l.toLowerCase());

        debug('prefers %O, supports %O', preferred, supported);

        for (const language of preferred) {
            if (supported.some(l => language.startsWith(l) || l.startsWith(language))) return language;
        }

        return null;
    }
}

function setAboutPanelOptions(i18n?: i18n) {
    const language = i18n ? languages[i18n.resolvedLanguage as keyof typeof languages] : undefined;

    app.setAboutPanelOptions({
        applicationName: 'nxapi-app',
        applicationVersion: process.platform === 'darwin' ? version : version +
            (!release ? '-' + (git?.revision.substr(0, 8) ?? '?') : ''),
        version: git?.revision.substr(0, 8) ?? '?',
        authors: ['Samuel Elliott'],
        website: GITLAB_URL,
        credits: (i18n?.t('app:credits') ?? CREDITS_NOTICE) +
            (language?.authors.length ? '\n\n' + i18n!.t('app:translation_credits', {
                language: language.name, authors: language.authors.map(a => a[0]),
            }) : ''),
        copyright: i18n?.t('app:licence') ?? LICENCE_NOTICE,
    });
}

export async function init() {
    if (!app.requestSingleInstanceLock()) {
        debug('Failed to acquire single instance lock');
        console.warn('Failed to acquire single instance lock. Another instance of the app is running and will be focused.');
        setTimeout(() => app.quit(), 1000);
        return;
    }

    initGlobals();
    addUserAgent('nxapi-app (Chromium ' + process.versions.chrome + '; Electron ' + process.versions.electron + ')');

<<<<<<< HEAD
    setAboutPanelOptions();
    app.configureHostResolver({enableBuiltInResolver: false});
=======
    const agent = buildElectronProxyAgent({
        session: session.defaultSession,
    });
    setGlobalDispatcher(agent);

    app.setAboutPanelOptions({
        applicationName: 'nxapi-app',
        applicationVersion: process.platform === 'darwin' ? version : version +
            (!release ? '-' + (git?.revision.substr(0, 8) ?? '?') : ''),
        version: git?.revision.substr(0, 8) ?? '?',
        authors: ['Samuel Elliott'],
        website: GITLAB_URL,
        credits: CREDITS_NOTICE,
        copyright: LICENCE_NOTICE,
    });
>>>>>>> bd908c13

    const [storage, i18n] = await Promise.all([
        initStorage(process.env.NXAPI_DATA_PATH ?? paths.data),
        App.createI18n(),
    ]);

    const appinstance = new App(storage, i18n);
    // @ts-expect-error
    globalThis.app = appinstance;

    setAboutPanelOptions(i18n);
    setAppInstance(appinstance);
    updateMenuLanguage(i18n);
    setupIpc(appinstance, ipcMain);

    if (process.platform === 'win32') {
        app.setAppUserModelId('uk.org.fancy.nxapi.app');
    }

    appinstance.store.restoreMonitorState(appinstance.monitors);

    const menu = new MenuApp(appinstance);
    appinstance.menu = menu;

    i18n.on('languageChanged', language => {
        debug('Language changed', language);

        sendToAllWindows('nxapi:app:update-language', language);
        i18n.loadNamespaces('app').then(() => setAboutPanelOptions(i18n));
        i18n.loadNamespaces('app_menu').then(() => updateMenuLanguage(i18n));
    });

    app.on('second-instance', (event, command_line, working_directory, additional_data) => {
        debug('Second instance', command_line, working_directory, additional_data);

        if (!tryHandleUrl(appinstance, command_line[command_line.length - 1])) {
            appinstance.showMainWindow();
        }
    });

    app.on('open-url', (event, url) => {
        debug('Open URL', url);

        event.preventDefault();

        if (!tryHandleUrl(appinstance, url)) {
            appinstance.showMainWindow();
        }
    });

    app.setAsDefaultProtocolClient('com.nintendo.znca',
        protocol_registration_options?.path, protocol_registration_options?.argv);

    app.on('activate', (event, has_visible_windows) => {
        debug('activate', has_visible_windows);

        if (BrowserWindow.getAllWindows().length === 0) appinstance.showMainWindow();
    });

    app.on('browser-window-created', () => {
        // Show the dock icon when any windows are open
        app.dock?.show();
    });

    app.on('window-all-closed', () => {
        // Listen to the window-all-closed event to prevent Electron quitting the app
        // https://www.electronjs.org/docs/latest/api/app#event-window-all-closed

        // Hide the dock icon when no windows are open
        // https://github.com/samuelthomas2774/nxapi/issues/18
        app.dock?.hide();
    });

    debug('App started');

    const should_hide =
        login_item_type === LoginItemType.NATIVE ? app.getLoginItemSettings(login_item_options).wasOpenedAsHidden :
        process.argv.includes('--app-open-at-login=1') && (await appinstance.store.getLoginItem()).startup_hidden;

    if (!should_hide) {
        appinstance.showMainWindow();
    }
}

function tryHandleUrl(app: App, url: string) {
    debug('Attempting to handle URL', url);

    if (url.match(/^npf[0-9a-f]{16}:\/\/auth\/?($|\?|\#)/i)) {
        handleAuthUri(url);
        return true;
    }

    if (url.match(/^com\.nintendo\.znca:\/\/(znca\/)?game\/(\d+)\/?($|\?|\#)/i)) {
        handleOpenWebServiceUri(app, url);
        return true;
    }

    if (url.match(/^com\.nintendo\.znca:\/\/(znca\/)?friendcode\/(\d{4}-\d{4}-\d{4})\/([A-Za-z0-9]{10})($|\?|\#)/i)) {
        handleOpenFriendCodeUri(app, url);
        return true;
    }

    return false;
}

export async function handleOpenFriendCodeUri(app: App, uri: string) {
    const match = uri.match(/^com\.nintendo\.znca:\/\/(znca\/)friendcode\/(\d{4}-\d{4}-\d{4})\/([A-Za-z0-9]{10})($|\?|\#)/i);
    if (!match) return;

    const friendcode = match[2];
    const hash = match[3];

    const selected_user = await askUserForUri(app, uri, app.i18n.t('handle_uri:friend_code_select'));
    if (!selected_user) return;

    createModalWindow(WindowType.ADD_FRIEND, {
        user: selected_user[1].user.id,
        friendcode,
    });
}

class Updater {
    private _cache: UpdateCacheData | null = null;
    private _check: Promise<UpdateCacheData | null> | null = null;

    get cache() {
        return this._cache;
    }

    check() {
        return this._check ?? (this._check = checkUpdates().then(data => {
            this._cache = data;
            return data;
        }).finally(() => {
            this._check = null;
        }));
    }
}

interface SavedStartupOptions {
    hide: boolean;
}

interface SavedMonitorState {
    users: {
        /** Nintendo Account ID */
        id: string;
        user_notifications: boolean;
        friend_notifications: boolean;
    }[];
    discord_presence: DiscordPresenceConfiguration | null;
}

export class Store extends EventEmitter {
    readonly users: Users<CoralUser<CoralApiInterface>>;

    constructor(
        readonly app: App,
        readonly storage: persist.LocalStorage
    ) {
        super();

        // ratelimit = false, as most users.get calls are triggered by user interaction (or at startup)
        this.users = Users.coral(this, process.env.ZNC_PROXY_URL, false);
    }

    async getLoginItem(): Promise<LoginItem> {
        const settings = app.getLoginItemSettings(login_item_options);

        if (login_item_type === LoginItemType.NATIVE) {
            // Fully supported
            return {
                supported: true,
                startup_enabled: settings.openAtLogin,
                startup_hidden: settings.openAsHidden,
            };
        }

        const startup_options: SavedStartupOptions | undefined = await this.storage.getItem('StartupOptions');
        const was_opened_at_login = process.argv.includes('--app-open-at-login=1');

        if (login_item_type === LoginItemType.NATIVE_PARTIAL) {
            // Partial native support
            return {
                supported: true,
                startup_enabled: settings.openAtLogin,
                startup_hidden: startup_options?.hide ?? false,
            };
        }

        return {
            supported: false,
            startup_enabled: was_opened_at_login,
            startup_hidden: startup_options?.hide ?? false,
        };
    }

    async setLoginItem(settings: LoginItemOptions) {
        if (login_item_type === LoginItemType.NATIVE) {
            // Fully supported
            app.setLoginItemSettings({
                ...login_item_options,
                openAtLogin: settings.startup_enabled,
                openAsHidden: settings.startup_hidden,
            });
            return;
        }

        if (login_item_type === LoginItemType.NATIVE_PARTIAL) {
            // Partial native support
            app.setLoginItemSettings({
                ...login_item_options,
                openAtLogin: settings.startup_enabled,
            });
        }

        const startup_options: SavedStartupOptions = {
            hide: settings.startup_hidden,
        };

        await this.storage.setItem('StartupOptions', startup_options);
    }

    async saveMonitorState(monitors: PresenceMonitorManager) {
        const users = new Set();
        const state: SavedMonitorState = {
            users: [],
            discord_presence: null,
        };

        for (const monitor of monitors.monitors) {
            if (monitor instanceof EmbeddedPresenceMonitor && !users.has(monitor.data.user.id)) {
                users.add(monitor.data?.user.id);

                state.users.push({
                    id: monitor.data?.user.id,
                    user_notifications: monitor.user_notifications,
                    friend_notifications: monitor.friend_notifications,
                });
            }
        }

        state.discord_presence = monitors.getDiscordPresenceConfiguration();

        debug('Saving monitor state', state);
        await this.storage.setItem('AppMonitors', state);

        if (state.discord_presence) {
            await this.storage.setItem('AppDiscordPresenceOptions', {
                ...state.discord_presence,
                source: undefined,
            });
        }
    }

    async getSavedDiscordPresenceOptions() {
        const options: Omit<DiscordPresenceConfiguration, 'source'> | undefined =
            await this.storage.getItem('AppDiscordPresenceOptions');

        return options ?? null;
    }

    async restoreMonitorState(monitors: PresenceMonitorManager) {
        const state: SavedMonitorState | undefined = await this.storage.getItem('AppMonitors');
        debug('Restoring monitor state', state);
        if (!state) return;

        for (const user of state.users) {
            this.restoreUserMonitorState(monitors, state, user);
        }

        if (state.discord_presence && 'url' in state.discord_presence.source) {
            this.restorePresenceUrlMonitorState(monitors, state);
        }
    }

    async restoreUserMonitorState(
        monitors: PresenceMonitorManager,
        state: SavedMonitorState, user: SavedMonitorState['users'][0]
    ): Promise<void> {
        const discord_presence_active = state.discord_presence && 'na_id' in state.discord_presence.source &&
            state.discord_presence.source.na_id === user.id;

        if (!discord_presence_active &&
            !user.user_notifications &&
            !user.friend_notifications
        ) return;

        try {
            await monitors.start(user.id, monitor => {
                monitor.presence_user = state.discord_presence && 'na_id' in state.discord_presence.source &&
                    state.discord_presence.source.na_id === user.id ?
                        state.discord_presence.source.friend_nsa_id ?? monitor.data.nsoAccount.user.nsaId : null;
                monitor.user_notifications = user.user_notifications;
                monitor.friend_notifications = user.friend_notifications;

                if (monitor.presence_user) {
                    monitors.setDiscordPresenceConfigurationForMonitor(monitor, state.discord_presence!);
                    this.emit('update-discord-presence-source', monitors.getDiscordPresenceSource());
                }
            });

            await this.app.menu?.updateMenu();
        } catch (err) {
            debug('Error restoring monitor for user %s', user.id, err);

            const {response} = await showErrorDialog({
                message: (err instanceof Error ? err.name : 'Error') + ' restoring monitor for user ' + user.id,
                error: err,
                buttons: ['OK', 'Retry'],
                defaultId: 1,
            });

            if (response === 1) {
                return this.restoreUserMonitorState(monitors, state, user);
            }
        }
    }

    async restorePresenceUrlMonitorState(
        monitors: PresenceMonitorManager,
        state: SavedMonitorState
    ): Promise<void> {
        if (!state.discord_presence || !('url' in state.discord_presence.source)) return;

        try {
            const monitor = await monitors.startUrl(state.discord_presence.source.url);
            monitors.setDiscordPresenceConfigurationForMonitor(monitor, state.discord_presence);
            this.emit('update-discord-presence-source', monitors.getDiscordPresenceSource());

            await this.app.menu?.updateMenu();
        } catch (err) {
            debug('Error restoring monitor for presence URL %s', state.discord_presence.source.url, err);

            const {response} = await showErrorDialog({
                message: (err instanceof Error ? err.name : 'Error') + ' restoring monitor for presence URL ' +
                    state.discord_presence.source.url,
                error: err,
                buttons: ['OK', 'Retry'],
                defaultId: 1,
            });

            if (response === 1) {
                return this.restorePresenceUrlMonitorState(monitors, state);
            }
        }
    }
}<|MERGE_RESOLUTION|>--- conflicted
+++ resolved
@@ -1,8 +1,4 @@
-<<<<<<< HEAD
-import { app, BrowserWindow, dialog, ipcMain, LoginItemSettingsOptions, Menu } from './electron.js';
-=======
 import { app, BrowserWindow, ipcMain, session, Settings } from 'electron';
->>>>>>> bd908c13
 import process from 'node:process';
 import * as path from 'node:path';
 import { EventEmitter } from 'node:events';
@@ -13,15 +9,9 @@
 import { handleOpenWebServiceUri } from './webservices.js';
 import { EmbeddedPresenceMonitor, PresenceMonitorManager } from './monitor.js';
 import { createModalWindow, createWindow } from './windows.js';
-<<<<<<< HEAD
 import { sendToAllWindows, setupIpc } from './ipc.js';
-import { askUserForUri } from './util.js';
+import { askUserForUri, buildElectronProxyAgent, showErrorDialog } from './util.js';
 import { setAppInstance, updateMenuLanguage } from './app-menu.js';
-=======
-import { setupIpc } from './ipc.js';
-import { askUserForUri, buildElectronProxyAgent, showErrorDialog } from './util.js';
-import { setAppInstance } from './app-menu.js';
->>>>>>> bd908c13
 import { handleAuthUri } from './na-auth.js';
 import { DiscordPresenceConfiguration, LoginItem, LoginItemOptions, WindowType } from '../common/types.js';
 import { init as initGlobals } from '../../common/globals.js';
@@ -32,11 +22,8 @@
 import { dev, dir, git, release, version } from '../../util/product.js';
 import { addUserAgent } from '../../util/useragent.js';
 import { initStorage, paths } from '../../util/storage.js';
-<<<<<<< HEAD
 import createI18n, { languages } from '../i18n/index.js';
-=======
 import { CoralApiInterface } from '../../api/coral.js';
->>>>>>> bd908c13
 
 const debug = createDebug('app:main');
 
@@ -178,26 +165,14 @@
     initGlobals();
     addUserAgent('nxapi-app (Chromium ' + process.versions.chrome + '; Electron ' + process.versions.electron + ')');
 
-<<<<<<< HEAD
     setAboutPanelOptions();
-    app.configureHostResolver({enableBuiltInResolver: false});
-=======
+
     const agent = buildElectronProxyAgent({
         session: session.defaultSession,
     });
     setGlobalDispatcher(agent);
 
-    app.setAboutPanelOptions({
-        applicationName: 'nxapi-app',
-        applicationVersion: process.platform === 'darwin' ? version : version +
-            (!release ? '-' + (git?.revision.substr(0, 8) ?? '?') : ''),
-        version: git?.revision.substr(0, 8) ?? '?',
-        authors: ['Samuel Elliott'],
-        website: GITLAB_URL,
-        credits: CREDITS_NOTICE,
-        copyright: LICENCE_NOTICE,
-    });
->>>>>>> bd908c13
+    app.configureHostResolver({enableBuiltInResolver: false});
 
     const [storage, i18n] = await Promise.all([
         initStorage(process.env.NXAPI_DATA_PATH ?? paths.data),
