import { BrowserWindow, dialog, Menu, MenuItem, MessageBoxOptions, nativeImage, Session } from 'electron';
import path from 'node:path';
import { Buffer } from 'node:buffer';
import createDebug from '../../util/debug.js';
import { fetch } from 'undici';
import { dir } from '../../util/product.js';
<<<<<<< HEAD
import { App } from './index.js';
=======
import { App, Store } from './index.js';
>>>>>>> bd908c13
import { SavedToken } from '../../common/auth/coral.js';
import { ErrorDescription } from '../../util/errors.js';
import { buildProxyAgent, ProxyAgentOptions } from '../../util/undici-proxy.js';

const debug = createDebug('app:main:util');

export const bundlepath = path.resolve(dir, 'dist', 'app', 'bundle');

export async function getNativeImageFromUrl(url: URL | string, useragent?: string) {
    const response = await fetch(url.toString(), {
        headers: {
            'User-Agent': useragent ?? '',
        },
    });
    const image = await response.arrayBuffer();
    return nativeImage.createFromBuffer(Buffer.from(image));
}

export async function tryGetNativeImageFromUrl(url: URL | string, useragent?: string) {
    try {
        return await getNativeImageFromUrl(url, useragent);
    } catch (err) {}

    return undefined;
}

export async function askUserForUri(app: App, uri: string, prompt: string): Promise<[string, SavedToken] | null> {
    const menu = new Menu();

    const ids = await app.store.storage.getItem('NintendoAccountIds') as string[] | undefined;
    menu.append(new MenuItem({label: prompt, enabled: false}));
    menu.append(new MenuItem({label: uri, enabled: false}));
    menu.append(new MenuItem({type: 'separator'}));

    let selected_user: [string, SavedToken] | null = null;

    const items = await Promise.all(ids?.map(async id => {
        const token = await app.store.storage.getItem('NintendoAccountToken.' + id) as string | undefined;
        if (!token) return;
        const data = await app.store.storage.getItem('NsoToken.' + token) as SavedToken | undefined;
        if (!data) return;

        return new MenuItem({
            label: data.nsoAccount.user.name,
            click: (menuItem, browserWindow, event) => {
                selected_user = [token, data];
                menu.closePopup(browserWindow);
            },
        });
    }) ?? []);

    if (!items.length) return null;

    for (const item of items) if (item) menu.append(item);
    menu.append(new MenuItem({type: 'separator'}));
    menu.append(new MenuItem({label: app.i18n.t('handle_uri:cancel')!, click: (i, w) => menu.closePopup(w)}));

    const window = new BrowserWindow({show: false});
    // Add a delay to prevent the menu being closed immediately
    await new Promise(rs => setTimeout(rs, 100));
    await new Promise<void>(rs => menu.popup({callback: rs}));
    window.destroy();

    return selected_user;
}

interface ErrorBoxOptions extends MessageBoxOptions {
    error: Error | unknown;
    app?: App;
    window?: BrowserWindow;
}

export function showErrorDialog(options: ErrorBoxOptions) {
    const {error, app, window, ...message_box_options} = options;
    const detail = ErrorDescription.getErrorDescription(error);

    message_box_options.detail = message_box_options.detail ?
        detail + '\n\n' + message_box_options.detail :
        detail;

    if (!message_box_options.type) message_box_options.type = 'error';

    return window ?
        dialog.showMessageBox(window, message_box_options) :
        dialog.showMessageBox(message_box_options);
}

export function buildElectronProxyAgent(options: ProxyAgentOptions & {
    session: Session;
}) {
    let warned_proxy_unsupported: string | null = null;

    return buildProxyAgent({
        ...options,
        resolveProxy: async origin => {
            // https://chromium.googlesource.com/chromium/src/+/HEAD/net/docs/proxy.md
            const proxies = await options.session.resolveProxy(origin);
            const proxy = proxies.split(';')[0].trim();

            if (proxy === 'DIRECT') return null;

            if (proxy.startsWith('PROXY ')) {
                return new URL('http://' + proxy.substr(6));
            }
            if (proxy.startsWith('HTTPS ')) {
                return new URL('https://' + proxy.substr(6));
            }

            if (warned_proxy_unsupported !== proxy) {
                warned_proxy_unsupported = proxy;

                debug('Unsupported proxy', proxy);
            }

            return null;
        },
    });
}<|MERGE_RESOLUTION|>--- conflicted
+++ resolved
@@ -4,11 +4,7 @@
 import createDebug from '../../util/debug.js';
 import { fetch } from 'undici';
 import { dir } from '../../util/product.js';
-<<<<<<< HEAD
 import { App } from './index.js';
-=======
-import { App, Store } from './index.js';
->>>>>>> bd908c13
 import { SavedToken } from '../../common/auth/coral.js';
 import { ErrorDescription } from '../../util/errors.js';
 import { buildProxyAgent, ProxyAgentOptions } from '../../util/undici-proxy.js';
