import React, { useCallback, useEffect, useState } from 'react';
import { Image, StyleSheet, Text, TouchableOpacity, View } from 'react-native';
import { Trans, useTranslation } from 'react-i18next';
import { User } from 'discord-rpc';
import ipc, { events } from '../ipc.js';
import { RequestState, useAsync, useEventListener } from '../util.js';
import { DiscordPresenceSource, DiscordPresenceSourceUrl, DiscordPresenceSourceCoral, DiscordStatus } from '../../common/types.js';
import { DiscordPresence } from '../../../discord/types.js';
import { DISCORD_COLOUR, TEXT_COLOUR_DARK } from '../constants.js';
<<<<<<< HEAD
import { NintendoSwitchUser } from '../components/index.js';
=======
import Warning from '../components/icons/warning.js';
>>>>>>> bd908c13

export default function DiscordPresenceSource(props: {
    source: DiscordPresenceSource | null;
    presence: DiscordPresence | null;
    user: User | null;
}) {
    const [status, setStatus] = useState<DiscordStatus | null>(null);

    useEffect(() => {
        ipc.getDiscordStatus().then(setStatus);
    }, [ipc]);

    useEventListener(events, 'update-discord-status', setStatus, []);

    const showErrorDetails = useCallback(() => {
        ipc.showDiscordLastUpdateError();
    }, [ipc]);

    if (!props.source) return null;

    return <TouchableOpacity onPress={() => ipc.showDiscordModal()}>
        <View style={[styles.discord, !props.source ? styles.discordInactive : null]}>
            {renderDiscordPresenceSource(props.source)}
            {props.presence || props.user ? <DiscordPresence presence={props.presence} user={props.user} /> : null}

            {status?.error_message ?
                <DiscordPresenceError message={status?.error_message} onPress={showErrorDetails} /> : null}
        </View>
    </TouchableOpacity>;
}

function renderDiscordPresenceSource(source: DiscordPresenceSource | null) {
    if (source && 'na_id' in source) {
        return <DiscordPresenceSourceCoral source={source} />;
    } else if (source && 'url' in source) {
        return <DiscordPresenceSourceUrl source={source} />;
    } else {
        return <DiscordPresenceInactive />;
    }
}

function DiscordPresenceSourceCoral(props: {
    source: DiscordPresenceSourceCoral;
}) {
    const { t, i18n } = useTranslation('main_window', { keyPrefix: 'sidebar' });

    const [token] = useAsync(useCallback(() =>
        ipc.getNintendoAccountCoralToken(props.source.na_id), [ipc, props.source.na_id]));
    const [friends, , friends_state, forceRefreshFriends] = useAsync(useCallback(() => token ?
        ipc.getNsoFriends(token) : Promise.resolve(null), [ipc, token]));
    const friend = friends?.find(f => f.nsaId === props.source.friend_nsa_id);

    useEffect(() => {
        if (friends_state !== RequestState.LOADED) return;
        const timeout = setTimeout(forceRefreshFriends, 60 * 1000);
        return () => clearTimeout(timeout);
    }, [ipc, token, friends_state]);

    useEventListener(events, 'window:refresh', forceRefreshFriends, []);

    return <View style={styles.discordSource}>
        {friend ? <Text style={styles.discordSourceText}>
            <Trans i18nKey="main_window:sidebar.discord_active_friend">
                <NintendoSwitchUser friend={friend} />
            </Trans>
        </Text> : <Text style={styles.discordSourceText}>
            {t('discord_active')}
        </Text>}
    </View>;
}

function DiscordPresenceSourceUrl(props: {
    source: DiscordPresenceSourceUrl;
}) {
    const { t, i18n } = useTranslation('main_window', { keyPrefix: 'sidebar' });

    return <View style={styles.discordSource}>
        <Text style={styles.discordSourceText} numberOfLines={3} ellipsizeMode="tail">
            {t('discord_active')}:{' '}
            <Text style={styles.discordSourceUrlValue}>{props.source.url}</Text>
        </Text>
    </View>;
}

function DiscordPresenceInactive() {
    const { t, i18n } = useTranslation('main_window', { keyPrefix: 'sidebar' });

    return <View style={styles.discordSource}>
        <Text style={styles.discordSourceText}>{t('discord_not_active')}</Text>
    </View>;
}

function DiscordPresence(props: {
    presence: DiscordPresence | null;
    user: User | null;
}) {
    const { t, i18n } = useTranslation('main_window', { keyPrefix: 'sidebar' });

    const large_image_url = props.presence ? props.presence.activity.largeImageKey?.match(/^\d{16}$/) ?
        'https://cdn.discordapp.com/app-assets/' + props.presence.id + '/' +
            props.presence.activity.largeImageKey + '.png' :
        props.presence.activity.largeImageKey : undefined;

    const user_image_url = props.user ?
        props.user.avatar ? 'https://cdn.discordapp.com/avatars/' + props.user.id + '/' + props.user.avatar + '.png' :
        !props.user.discriminator || props.user.discriminator === '0' ?
            'https://cdn.discordapp.com/embed/avatars/' + ((parseInt(props.user.id) >> 22) % 6) + '.png' :
        'https://cdn.discordapp.com/embed/avatars/' + (parseInt(props.user.discriminator) % 5) + '.png' : undefined;

    return <View style={styles.discordPresenceContainer}>
        {props.presence ? <View style={styles.discordPresence}>
            <Image source={{uri: large_image_url, width: 18, height: 18}} style={styles.discordPresenceImage} />
            <Text style={styles.discordPresenceText} numberOfLines={1} ellipsizeMode="tail">{t('discord_playing')}</Text>
        </View> : null}

        {props.user ? <View style={styles.discordUser}>
            <Image source={{uri: user_image_url, width: 18, height: 18}} style={styles.discordUserImage} />
            <Text style={styles.discordUserText} numberOfLines={1} ellipsizeMode="tail">
                {props.user.username}
                {props.user.discriminator && props.user.discriminator !== '0' ?
                    <Text style={styles.discordUserDiscriminator}>#{props.user.discriminator}</Text> : null}
            </Text>
        </View> : <View style={styles.discordUser}>
            <Text style={styles.discordUserText} numberOfLines={1} ellipsizeMode="tail">{t('discord_not_connected')}</Text>
        </View>}
    </View>;
}

function DiscordPresenceError(props: {
    message: string;
    onPress?: () => void;
}) {
    return <TouchableOpacity onPress={props.onPress} style={styles.errorTouchable}>
        <View style={styles.error}>
            <Text style={styles.icon}><Warning /></Text>
            <Text style={styles.errorText} numberOfLines={1} ellipsizeMode="tail">{props.message}</Text>
        </View>
    </TouchableOpacity>;
}

const styles = StyleSheet.create({
    discord: {
        backgroundColor: DISCORD_COLOUR,
        paddingVertical: 16,
        paddingHorizontal: 20,
    },
    discordInactive: {
        opacity: 0.7,
    },

    discordSource: {
    },
    discordSourceText: {
        color: TEXT_COLOUR_DARK,
    },
<<<<<<< HEAD
=======
    discordNsoUserImage: {
        borderRadius: 8,
        verticalAlign: -3,
    },
>>>>>>> bd908c13
    discordSourceUrlValue: {
        fontFamily: 'monospace',
        fontSize: 12,
        userSelect: 'all',
    },

    discordPresenceContainer: {
        marginTop: 2,
    },

    discordPresence: {
        marginTop: 10,
        flexDirection: 'row',
        alignItems: 'center',
    },
    discordPresenceImage: {
        marginRight: 10,
        borderRadius: 2,
    },
    discordPresenceText: {
        color: TEXT_COLOUR_DARK,
    },

    discordUser: {
        marginTop: 10,
        flexDirection: 'row',
        alignItems: 'center',
    },
    discordUserImage: {
        marginRight: 10,
        borderRadius: 9,
    },
    discordUserText: {
        color: TEXT_COLOUR_DARK,
    },
    discordUserDiscriminator: {
        opacity: 0.7,
    },

    errorTouchable: {
        marginVertical: -16,
        marginHorizontal: -20,
        marginTop: 6,
        paddingVertical: 16,
        paddingHorizontal: 20,
        paddingTop: 10,
    },
    error: {
        flexDirection: 'row',
    },
    icon: {
        marginRight: 10,
        color: TEXT_COLOUR_DARK,
    },
    errorText: {
        color: TEXT_COLOUR_DARK,
    },
});<|MERGE_RESOLUTION|>--- conflicted
+++ resolved
@@ -7,11 +7,8 @@
 import { DiscordPresenceSource, DiscordPresenceSourceUrl, DiscordPresenceSourceCoral, DiscordStatus } from '../../common/types.js';
 import { DiscordPresence } from '../../../discord/types.js';
 import { DISCORD_COLOUR, TEXT_COLOUR_DARK } from '../constants.js';
-<<<<<<< HEAD
 import { NintendoSwitchUser } from '../components/index.js';
-=======
 import Warning from '../components/icons/warning.js';
->>>>>>> bd908c13
 
 export default function DiscordPresenceSource(props: {
     source: DiscordPresenceSource | null;
@@ -167,13 +164,6 @@
     discordSourceText: {
         color: TEXT_COLOUR_DARK,
     },
-<<<<<<< HEAD
-=======
-    discordNsoUserImage: {
-        borderRadius: 8,
-        verticalAlign: -3,
-    },
->>>>>>> bd908c13
     discordSourceUrlValue: {
         fontFamily: 'monospace',
         fontSize: 12,
