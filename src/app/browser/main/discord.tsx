import React, { useCallback, useEffect } from 'react';
import { Image, StyleSheet, Text, TouchableOpacity, View } from 'react-native';
import { Trans, useTranslation } from 'react-i18next';
import { User } from 'discord-rpc';
import ipc, { events } from '../ipc.js';
import { RequestState, useAsync, useEventListener } from '../util.js';
import { DiscordPresenceSource, DiscordPresenceSourceUrl, DiscordPresenceSourceCoral } from '../../common/types.js';
import { DiscordPresence } from '../../../discord/types.js';
import { DISCORD_COLOUR, TEXT_COLOUR_DARK } from '../constants.js';
import { NintendoSwitchUser } from '../components/index.js';

export default function DiscordPresenceSource(props: {
    source: DiscordPresenceSource | null;
    presence: DiscordPresence | null;
    user: User | null;
}) {
    if (!props.source) return null;

    return <TouchableOpacity onPress={() => ipc.showDiscordModal()}>
        <View style={[styles.discord, !props.source ? styles.discordInactive : null]}>
            {renderDiscordPresenceSource(props.source)}
            {props.presence || props.user ? <DiscordPresence presence={props.presence} user={props.user} /> : null}
        </View>
    </TouchableOpacity>;
}

function renderDiscordPresenceSource(source: DiscordPresenceSource | null) {
    if (source && 'na_id' in source) {
        return <DiscordPresenceSourceCoral source={source} />;
    } else if (source && 'url' in source) {
        return <DiscordPresenceSourceUrl source={source} />;
    } else {
        return <DiscordPresenceInactive />;
    }
}

function DiscordPresenceSourceCoral(props: {
    source: DiscordPresenceSourceCoral;
}) {
    const { t, i18n } = useTranslation('main_window', { keyPrefix: 'sidebar' });

    const [token] = useAsync(useCallback(() =>
        ipc.getNintendoAccountCoralToken(props.source.na_id), [ipc, props.source.na_id]));
    const [friends, , friends_state, forceRefreshFriends] = useAsync(useCallback(() => token ?
        ipc.getNsoFriends(token) : Promise.resolve(null), [ipc, token]));
    const friend = friends?.find(f => f.nsaId === props.source.friend_nsa_id);

    useEffect(() => {
        if (friends_state !== RequestState.LOADED) return;
        const timeout = setTimeout(forceRefreshFriends, 60 * 1000);
        return () => clearTimeout(timeout);
    }, [ipc, token, friends_state]);

    useEventListener(events, 'window:refresh', forceRefreshFriends, []);

    return <View style={styles.discordSource}>
        {friend ? <Text style={styles.discordSourceText}>
            <Trans i18nKey="main_window:sidebar.discord_active_friend">
                <NintendoSwitchUser friend={friend} />
            </Trans>
        </Text> : <Text style={styles.discordSourceText}>
            {t('discord_active')}
        </Text>}
    </View>;
}

function DiscordPresenceSourceUrl(props: {
    source: DiscordPresenceSourceUrl;
}) {
    const { t, i18n } = useTranslation('main_window', { keyPrefix: 'sidebar' });

    return <View style={styles.discordSource}>
        <Text style={styles.discordSourceText} numberOfLines={3} ellipsizeMode="tail">
            {t('discord_active')}:{' '}
            <Text style={styles.discordSourceUrlValue}>{props.source.url}</Text>
        </Text>
    </View>;
}

function DiscordPresenceInactive() {
    const { t, i18n } = useTranslation('main_window', { keyPrefix: 'sidebar' });

    return <View style={styles.discordSource}>
        <Text style={styles.discordSourceText}>{t('discord_not_active')}</Text>
    </View>;
}

function DiscordPresence(props: {
    presence: DiscordPresence | null;
    user: User | null;
}) {
<<<<<<< HEAD
    const { t, i18n } = useTranslation('main_window', { keyPrefix: 'sidebar' });

    const large_image_url = props.presence.activity.largeImageKey?.match(/^\d{16}$/) ?
=======
    const large_image_url = props.presence ? props.presence.activity.largeImageKey?.match(/^\d{16}$/) ?
>>>>>>> 1518780b
        'https://cdn.discordapp.com/app-assets/' + props.presence.id + '/' +
            props.presence.activity.largeImageKey + '.png' :
        props.presence.activity.largeImageKey : undefined;

    const user_image_url = props.user ?
        props.user.avatar ? 'https://cdn.discordapp.com/avatars/' + props.user.id + '/' + props.user.avatar + '.png' :
        !props.user.discriminator || props.user.discriminator === '0' ?
            'https://cdn.discordapp.com/embed/avatars/' + ((parseInt(props.user.id) >> 22) % 5) + '.png' :
        'https://cdn.discordapp.com/embed/avatars/' + (parseInt(props.user.discriminator) % 5) + '.png' : undefined;

    return <View style={styles.discordPresenceContainer}>
        {props.presence ? <View style={styles.discordPresence}>
            <Image source={{uri: large_image_url, width: 18, height: 18}} style={styles.discordPresenceImage} />
<<<<<<< HEAD
            <Text style={styles.discordPresenceText} numberOfLines={1} ellipsizeMode="tail">{t('discord_playing')}</Text>
        </View>
=======
            <Text style={styles.discordPresenceText} numberOfLines={1} ellipsizeMode="tail">Playing</Text>
        </View> : null}
>>>>>>> 1518780b

        {props.user ? <View style={styles.discordUser}>
            <Image source={{uri: user_image_url, width: 18, height: 18}} style={styles.discordUserImage} />
            <Text style={styles.discordUserText} numberOfLines={1} ellipsizeMode="tail">
                {props.user.username}<Text style={styles.discordUserDiscriminator}>#{props.user.discriminator}</Text>
            </Text>
        </View> : <View style={styles.discordUser}>
            <Text style={styles.discordUserText} numberOfLines={1} ellipsizeMode="tail">Not connected to Discord</Text>
        </View>}
    </View>;
}

const styles = StyleSheet.create({
    discord: {
        backgroundColor: DISCORD_COLOUR,
        paddingVertical: 16,
        paddingHorizontal: 20,
    },
    discordInactive: {
        opacity: 0.7,
    },

    discordSource: {
    },
    discordSourceText: {
        color: TEXT_COLOUR_DARK,
    },
    discordSourceUrlValue: {
        fontFamily: 'monospace',
        fontSize: 12,
        userSelect: 'all',
    },

    discordPresenceContainer: {
        marginTop: 2,
    },

    discordPresence: {
        marginTop: 10,
        flexDirection: 'row',
        alignItems: 'center',
    },
    discordPresenceImage: {
        marginRight: 10,
        borderRadius: 2,
    },
    discordPresenceText: {
        color: TEXT_COLOUR_DARK,
    },

    discordUser: {
        marginTop: 10,
        flexDirection: 'row',
        alignItems: 'center',
    },
    discordUserImage: {
        marginRight: 10,
        borderRadius: 9,
    },
    discordUserText: {
        color: TEXT_COLOUR_DARK,
    },
    discordUserDiscriminator: {
        opacity: 0.7,
    },
});<|MERGE_RESOLUTION|>--- conflicted
+++ resolved
@@ -89,13 +89,9 @@
     presence: DiscordPresence | null;
     user: User | null;
 }) {
-<<<<<<< HEAD
     const { t, i18n } = useTranslation('main_window', { keyPrefix: 'sidebar' });
 
-    const large_image_url = props.presence.activity.largeImageKey?.match(/^\d{16}$/) ?
-=======
     const large_image_url = props.presence ? props.presence.activity.largeImageKey?.match(/^\d{16}$/) ?
->>>>>>> 1518780b
         'https://cdn.discordapp.com/app-assets/' + props.presence.id + '/' +
             props.presence.activity.largeImageKey + '.png' :
         props.presence.activity.largeImageKey : undefined;
@@ -109,13 +105,8 @@
     return <View style={styles.discordPresenceContainer}>
         {props.presence ? <View style={styles.discordPresence}>
             <Image source={{uri: large_image_url, width: 18, height: 18}} style={styles.discordPresenceImage} />
-<<<<<<< HEAD
             <Text style={styles.discordPresenceText} numberOfLines={1} ellipsizeMode="tail">{t('discord_playing')}</Text>
-        </View>
-=======
-            <Text style={styles.discordPresenceText} numberOfLines={1} ellipsizeMode="tail">Playing</Text>
         </View> : null}
->>>>>>> 1518780b
 
         {props.user ? <View style={styles.discordUser}>
             <Image source={{uri: user_image_url, width: 18, height: 18}} style={styles.discordUserImage} />
