--- conflicted
+++ resolved
@@ -55,40 +55,6 @@
         "yargs": "^17.7.2"
     },
     "devDependencies": {
-<<<<<<< HEAD
-        "@rollup/plugin-alias": "^3.1.9",
-        "@rollup/plugin-commonjs": "^22.0.2",
-        "@rollup/plugin-html": "^0.2.4",
-        "@rollup/plugin-json": "^4.1.0",
-        "@rollup/plugin-node-resolve": "^14.1.0",
-        "@rollup/plugin-replace": "^4.0.0",
-        "@types/body-parser": "^1.19.2",
-        "@types/cli-table": "^0.3.1",
-        "@types/debug": "^4.1.7",
-        "@types/discord-rpc": "^4.0.3",
-        "@types/eventsource": "^1.1.10",
-        "@types/express": "^4.17.14",
-        "@types/mkdirp": "^1.0.2",
-        "@types/node": "^18.11.9",
-        "@types/node-notifier": "^8.0.2",
-        "@types/node-persist": "^3.1.3",
-        "@types/react": "^17.0.45",
-        "@types/react-native": "^0.67.7",
-        "@types/read": "^0.0.29",
-        "@types/uuid": "^8.3.4",
-        "@types/yargs": "^17.0.14",
-        "electron": "^21.3.1",
-        "electron-builder": "^23.6.0",
-        "i18next": "^22.4.6",
-        "react": "^17.0.2",
-        "react-dom": "^17.0.2",
-        "react-i18next": "^12.1.1",
-        "react-native-web": "^0.17.7",
-        "rollup": "^2.79.1",
-        "rollup-plugin-polyfill-node": "^0.10.2",
-        "ts-json-schema-generator": "^1.1.2",
-        "typescript": "^4.9.3"
-=======
         "@rollup/plugin-alias": "^5.1.0",
         "@rollup/plugin-commonjs": "^25.0.7",
         "@rollup/plugin-html": "^1.0.3",
@@ -111,14 +77,15 @@
         "electron": "^30.0.1",
         "electron-builder": "^24.13.3",
         "mime-types": "^2.1.35",
+        "i18next": "^22.4.6",
         "react": "^18.3.1",
         "react-dom": "^18.3.1",
+        "react-i18next": "^12.1.1",
         "react-native-web": "^0.19.11",
         "rollup": "^4.17.2",
         "rollup-plugin-polyfill-node": "^0.13.0",
         "ts-json-schema-generator": "^2.1.1",
         "typescript": "^5.4.5"
->>>>>>> bd908c13
     },
     "build": {
         "appId": "uk.org.fancy.nxapi.app",
@@ -132,12 +99,8 @@
             "!**/node_modules/**/*",
             "resources/app",
             "resources/common",
-<<<<<<< HEAD
-            "!resources/common/remote-config.json"
-=======
             "!resources/common/remote-config.json",
             "resources/cli"
->>>>>>> bd908c13
         ],
         "asar": false,
         "extraMetadata": {
